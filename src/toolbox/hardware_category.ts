--- conflicted
+++ resolved
@@ -28,14 +28,9 @@
 
 import * as commonStorage from '../storage/common_storage';
 import { getAllPossibleMechanisms } from './blocks_mechanisms';
-<<<<<<< HEAD
 import * as Component from '../blocks/mrc_component';
 import { getInstanceComponentBlocks } from '../blocks/mrc_call_python_function';
 import * as MechanismComponentHolder from '../blocks/mrc_mechanism_component_holder';
-=======
-import { getAllPossibleComponents, getBlocks } from './blocks_components';
-import * as mechanismComponentHolder from '../blocks/mrc_mechanism_component_holder';
->>>>>>> 833b5098
 
 export function getHardwareCategory(currentModule: commonStorage.Module) {
   if (currentModule.moduleType === commonStorage.MODULE_TYPE_OPMODE) {
@@ -261,45 +256,18 @@
   const workspace = Blockly.getMainWorkspace();
   if (workspace) {
     // Get the holder block and ask it for the components.
-    const holderBlocks = workspace.getBlocksByType(mechanismComponentHolder.BLOCK_NAME);
+    const holderBlocks = workspace.getBlocksByType(MechanismComponentHolder.BLOCK_NAME);
 
     holderBlocks.forEach(holderBlock => {
-<<<<<<< HEAD
-      // Get component blocks from the COMPONENTS input
-      const componentsInput = holderBlock.getInput('COMPONENTS');
-      if (componentsInput && componentsInput.connection) {
-        let componentBlock = componentsInput.connection.targetBlock();
-
-        // Walk through all connected component blocks
-        while (componentBlock) {
-          if (componentBlock.type === 'mrc_component') {
-            const componentName = componentBlock.getFieldValue(Component.FIELD_NAME);
-            const componentType = componentBlock.getFieldValue(Component.FIELD_TYPE);
-
-            if (componentName && componentType) {
-              // Get the function blocks for this specific component.
-              contents.push({
-                kind: 'category',
-                name: componentName,
-                contents: getInstanceComponentBlocks(componentType, componentName),
-              });
-            }
-          }
-          // Move to the next block in the chain
-          componentBlock = componentBlock.getNextBlock();
-        }
-      }
-=======
       const componentsFromHolder: commonStorage.Component[] = holderBlock.getComponents();
       componentsFromHolder.forEach(component => {
         // Get the blocks for this specific component
         contents.push({
           kind: 'category',
           name: component.name,
-          contents: getBlocks(component.className, component.name),
+          contents: getInstanceComponentBlocks(component.className, component.name),
         });
       });
->>>>>>> 833b5098
     });
   }
   return {
