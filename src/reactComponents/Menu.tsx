--- conflicted
+++ resolved
@@ -294,7 +294,6 @@
     }
 
     try {
-<<<<<<< HEAD
       const blobUrl = await createPythonFiles.producePythonProjectBlob(props.project, props.storage);
       
       // Check if the backend server is available
@@ -335,20 +334,6 @@
         // Clean up the blob URL
         URL.revokeObjectURL(blobUrl);
       }
-=======
-      const blobUrl = await createPythonFiles.producePythonProjectBlob(props.currentProject, props.storage);
-
-      // Create a temporary link to download the file
-      const link = document.createElement('a');
-      link.href = blobUrl;
-      link.download = `${props.currentProject.projectName}.zip`;
-      document.body.appendChild(link);
-      link.click();
-      document.body.removeChild(link);
-
-      // Clean up the blob URL
-      URL.revokeObjectURL(blobUrl);
->>>>>>> c297f46e
     } catch (error) {
       console.error('Failed to deploy project:', error);
       props.setAlertErrorMessage(t('DEPLOY_FAILED') || 'Failed to deploy project');
