--- conflicted
+++ resolved
@@ -160,13 +160,8 @@
   }
 
   classParentFromModuleType(moduleType : string) : string{
-<<<<<<< HEAD
     if(moduleType == commonStorage.MODULE_TYPE_PROJECT){
-      return "Robot";
-=======
-    if(moduleType == commonStorage.MODULE_TYPE_WORKSPACE){
       return "RobotBase";
->>>>>>> a07823cb
     }
     if(moduleType == commonStorage.MODULE_TYPE_OPMODE){
       return "OpMode";
