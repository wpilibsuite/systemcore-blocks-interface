{
    "__TODO__": "These translations were done by Copilot. (Claude Sonnet 4).  They need to be verified by a native Spansih speaker.",
    "mechanism_delete": "Eliminar Mecanismo",
    "mechanism_rename": "Renombrar Mecanismo",
    "mechanism_copy": "Copiar Mecanismo",
    "opmode_delete": "Eliminar OpMode",
    "opmode_rename": "Renombrar OpMode",
    "opmode_copy": "Copiar OpMode",
    "project_delete": "Eliminar Proyecto",
    "project_rename": "Renombrar Proyecto",
    "project_copy": "Copiar Proyecto",
    "fail_list_projects": "Error al cargar la lista de proyectos.",
    "mechanism": "Mecanismo",
    "opmode": "OpMode",
    "class_rule_description": "No se permiten espacios en el nombre. Cada palabra en el nombre debe comenzar con una letra mayúscula.",
    "example_mechanism": "Por ejemplo: DisparadorDePiezas",
    "example_opmode": "Por ejemplo: AutoEstacionarYDisparar",
    "example_project": "Por ejemplo: RobotRuedasLocas",
    "PROJECT": "Proyecto",
    "SAVE": "Guardar",
    "DEPLOY": "Desplegar",
    "MANAGE": "Gestionar",
    "EXPLORER": "Explorador",
    "ROBOT": "Robot",
    "SETTINGS": "Configuración",
    "WPI_TOOLBOX": "Caja de Herramientas WPI",
    "THEME": "Tema",
    "LANGUAGE": "Idioma",
    "ENGLISH": "Inglés",
    "SPANISH": "Español",
    "HEBREW": "Hebreo",
    "HELP": "Ayuda",
    "ABOUT": "Acerca de",
    "BLOCKS": "Bloques",
    "CODE": "Código",
    "COPY": "Copiar",
    "FAILED_TO_RENAME_PROJECT": "Error al renombrar proyecto",
    "FAILED_TO_COPY_PROJECT": "Error al copiar proyecto",
    "FAILED_TO_CREATE_PROJECT": "Error al crear un nuevo proyecto.",
    "FAILED_TO_DELETE_PROJECT": "Error al eliminar el proyecto.",
    "RENAME_PROJECT": "Renombrar Proyecto",
    "COPY_PROJECT": "Copiar Proyecto",
    "NAME": "Nombre",
    "ACTIONS": "Acciones",
    "DELETE_PROJECT_CONFIRM": "¿Eliminar {projectName}?",
    "DELETE_CANNOT_BE_UNDONE": "Esta acción no se puede deshacer.",
    "NO_PROJECTS_FOUND": "No se encontraron proyectos",
    "CREATE_PROJECT_TO_START": "Por favor crea un nuevo proyecto para comenzar.",
    "PAGINATION_ITEMS": "{range0}-{range1} de {total} elementos",
    "FAILED_TO_RENAME_MODULE": "Error al renombrar módulo",
    "FAILED_TO_COPY_MODULE": "Error al copiar módulo",
    "MODULE_NOT_FOUND_FOR_COPYING": "Módulo original no encontrado para copiar",
    "COPY_SUFFIX": "{{name}} (copia)",
    "DELETE_MODULE_CONFIRM": "¿Eliminar {title}?",
    "MANAGEMENT": "Gestión",
    "TYPE_MANAGEMENT": "Gestión de {{type}}",
    "RENAME_TYPE_TITLE": "Renombrar {{type}}: {{title}}",
    "COPY_TYPE_TITLE": "Copiar {{type}}: {{title}}",
    "RENAME": "Renombrar",
    "NO_FILES_FOUND": "No se encontraron archivos de {type}",
    "addTabDialog": {
        "title": "Agregar Pestaña",
        "search": "Buscar..."
    },
    "MECHANISMS": "Mecanismos",
    "OPMODES": "OpModes",
    "BLOCKLY": {
        "OF_TYPE": "de tipo",
        "WITH": "con",
        "WHEN": "cuando",
        "PARAMETER": "parámetro",
        "PARAMETERS_CAN_ONLY_GO_IN_THEIR_METHODS_BLOCK": "Los parámetros solo pueden ir en el bloque de su método",
        "EVENT_HANDLER_ALREADY_ON_WORKSPACE": "Este controlador de eventos ya está en el área de trabajo.",
        "COMPONENTS": "Componentes",
        "PRIVATE_COMPONENTS": "Componentes Privados",
        "EVENTS": "Eventos",
        "EVALUATE_BUT_IGNORE_RESULT": "evaluar pero ignorar resultado",
        "NONE": "None",
        "TYPE": "Tipo",
        "ENABLED": "Habilitado",
        "DISPLAY_NAME": "Nombre a Mostrar",
        "DISPLAY_GROUP": "Grupo a Mostrar",
        "PRINT": "imprimir",
        "NO_MECHANISM_CONTENTS": "Sin Contenido de Mecanismo",
        "CALL": "llamar",
        "ROBOT": "robot",
        "CREATE": "crear",
        "FIRE": "disparar",
        "TOOLTIP": {
            "EVALUATE_BUT_IGNORE_RESULT": "Ejecuta el bloque conectado e ignora el resultado. Te permite llamar una función e ignorar el valor de retorno.",
            "NONE": "No devuelve ninguno.",
            "OPMODE_TYPE": "Qué tipo de OpMode es este",
            "OPMODE_ENABLED": "Si el OpMode se muestra en la Estación del Conductor",
            "OPMODE_NAME": "El nombre mostrado en la Estación del Conductor. Si está en blanco usará el nombre de la clase.",
            "OPMODE_GROUP": "Un grupo opcional para agrupar OpModes en la Estación del Conductor",
            "COMPONENTS": "Estos componentes son visibles en este mecanismo, el robot y todos los opmodes.",
            "PRIVATE_COMPONENTS": "Estos componentes no serán visibles en el robot o en los opmodes. Solo son accesibles dentro de este mecanismo.",
            "CALL_BUILTIN_FUNCTION": "Llama a la función incorporada {{functionName}}.",
            "CALL_MODULE_FUNCTION": "Llama a la función del módulo {{moduleName}}.{{functionName}}.",
            "CALL_STATIC_METHOD": "Llama al método estático {{className}}.{{functionName}}.",
            "CALL_CONSTRUCTOR": "Construye una instancia de la clase {{className}}.",
            "CALL_INSTANCE_METHOD": "Llama al método de instancia {{className}}.{{functionName}}.",
            "CALL_INSTANCE_METHOD_WITHIN": "Llama al método de instancia {{functionName}}.",
            "FIRE_EVENT": "Dispara el evento llamado {{eventName}}.",
            "CALL_MECHANISM_COMPONENT_INSTANCE_METHOD": "Llama al método de instancia {{className}}.{{functionName}} en el componente llamado {{componentName}} en el mecanismo llamado {{mechanismName}}.",
            "CALL_COMPONENT_INSTANCE_METHOD": "Llama al método de instancia {{className}}.{{functionName}} en el componente llamado {{componentName}}.",
            "CALL_ROBOT_INSTANCE_METHOD": "Llama al método robot {{functionName}}.",
            "CALL_MECHANISM_INSTANCE_METHOD": "Llama al método de instancia {{className}}.{{functionName}} en el mecanismo llamado {{mechanismName}}."
        },
        "CATEGORY": {
            "LISTS": "Listas",
            "HARDWARE": "Hardware",
            "COMPONENTS": "Componentes",
            "ROBOT": "Robot",
            "MECHANISMS": "Mecanismos",
            "LOGIC": "Lógica",
            "LOOPS": "Bucles",
            "MATH": "Matemáticas",
            "TEXT": "Texto",
            "MISC": "Varios",
            "VARIABLES": "Variables",
            "METHODS": "Métodos",
            "EVENTS": "Eventos",
            "ADD_MECHANISM": "+ Mecanismo",
            "ADD_COMPONENT": "+ Componente",
<<<<<<< HEAD
            "TEST": "Prueba",
            "PAGINATION_TOTAL": "{{start}}-{{end}} de {{total}} elementos"
=======
            "TEST": "Prueba"
        },
        "WARNING":{
            "CALL_COMPONENT_INSTANCE_METHOD_PRIVATE_COMPONENT": "Este bloque llama a un método en un componente privado en el mecanismo {{mechanismClassName}}.",
            "CALL_COMPONENT_INSTANCE_METHOD_MISSING_COMPONENT": "Este bloque llama a un método en un componente que ya no existe.",
            "CALL_MECHANISM_COMPONENT_INSTANCE_METHOD_MISSING_MECHANISM": "Este bloque llama a un método de un componente que pertenece a un mecanismo que ya no existe.",
            "CALL_ROBOT_INSTANCE_METHOD_INSIDE_MECHANISM": "No se permite utilizar este bloque dentro de un mecanismo.",
            "CALL_ROBOT_INSTANCE_METHOD_MISSING_METHOD": "Este bloque llama a un método que ya no existe en el robot.",
            "CALL_MECHANISM_INSTANCE_METHOD_INSIDE_MECHANISM": "No se permite utilizar este bloque dentro de un mecanismo.",
            "CALL_MECHANISM_INSTANCE_METHOD_MISSING_METHOD": "Este bloque llama a un método que ya no existe en el mecanismo.",
            "CALL_MECHANISM_INSTANCE_METHOD_MISSING_MECHANISM": "Este bloque llama a un método en un mecanismo que ya no existe."
>>>>>>> 93b7e37b
        }
    }
}<|MERGE_RESOLUTION|>--- conflicted
+++ resolved
@@ -123,11 +123,8 @@
             "EVENTS": "Eventos",
             "ADD_MECHANISM": "+ Mecanismo",
             "ADD_COMPONENT": "+ Componente",
-<<<<<<< HEAD
             "TEST": "Prueba",
             "PAGINATION_TOTAL": "{{start}}-{{end}} de {{total}} elementos"
-=======
-            "TEST": "Prueba"
         },
         "WARNING":{
             "CALL_COMPONENT_INSTANCE_METHOD_PRIVATE_COMPONENT": "Este bloque llama a un método en un componente privado en el mecanismo {{mechanismClassName}}.",
@@ -138,7 +135,6 @@
             "CALL_MECHANISM_INSTANCE_METHOD_INSIDE_MECHANISM": "No se permite utilizar este bloque dentro de un mecanismo.",
             "CALL_MECHANISM_INSTANCE_METHOD_MISSING_METHOD": "Este bloque llama a un método que ya no existe en el mecanismo.",
             "CALL_MECHANISM_INSTANCE_METHOD_MISSING_MECHANISM": "Este bloque llama a un método en un mecanismo que ya no existe."
->>>>>>> 93b7e37b
         }
     }
 }