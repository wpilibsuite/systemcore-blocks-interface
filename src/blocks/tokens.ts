/**
 * @license
 * Copyright 2025 Porpoiseful LLC
 * 
 * Licensed under the Apache License, Version 2.0 (the "License");
 * you may not use this file except in compliance with the License.
 * You may obtain a copy of the License at
 *
 *    https://www.apache.org/licenses/LICENSE-2.0
 *
 * Unless required by applicable law or agreed to in writing, software
 * distributed under the License is distributed on an "AS IS" BASIS,
 * WITHOUT WARRANTIES OR CONDITIONS OF ANY KIND, either express or implied.
 * See the License for the specific language governing permissions and
 * limitations under the License.
 */

/**
 * @fileoverview Exposes translatable strings for use as Blockly.Msg tokens.
 * @author alan@porpoiseful.com (Alan Smith)
 */

import * as Blockly from 'blockly/core';

/**
 * Creates custom translation tokens for Blockly messages.
 * @param t Translation function that takes a key and returns translated string.
 * @return Object containing translated Blockly message tokens.
 */
export function customTokens(t: (key: string) => string): typeof Blockly.Msg {
  return {
    OF_TYPE: t('BLOCKLY.OF_TYPE'),
    WITH: t('BLOCKLY.WITH'),
    WHEN: t('BLOCKLY.WHEN'),
    PARAMETER: t('BLOCKLY.PARAMETER'),
    PARAMETERS_CAN_ONLY_GO_IN_THEIR_METHODS_BLOCK:
      t('BLOCKLY.PARAMETERS_CAN_ONLY_GO_IN_THEIR_METHODS_BLOCK'),
    MECHANISMS: t('MECHANISMS'),
    OPMODES: t('OPMODES'),
    COMPONENTS: t('BLOCKLY.COMPONENTS'),
    EVENTS: t('BLOCKLY.EVENTS'),
    EVALUATE_BUT_IGNORE_RESULT: t('BLOCKLY.EVALUATE_BUT_IGNORE_RESULT'),
    EVALUATE_BUT_IGNORE_RESULT_TOOLTIP:
<<<<<<< HEAD
      t('BLOCKLY.EVALUATE_BUT_IGNORE_RESULT_TOOLTIP'),
    NONE: t('BLOCKLY.NONE'),
    NONE_TOOLTIP: t('BLOCKLY.TOOLTIP.NONE'),
=======
      t('BLOCKLY.TOOLTIP.EVALUATE_BUT_IGNORE_RESULT'),
>>>>>>> cf4f33cb
    AUTO: t('BLOCKLY.AUTO'),
    TELEOP: t('BLOCKLY.TELEOP'),
    TEST: t('BLOCKLY.TEST'),
    TYPE: t('BLOCKLY.TYPE'),
    ENABLED: t('BLOCKLY.ENABLED'),
    DISPLAY_NAME: t('BLOCKLY.DISPLAY_NAME'),
    DISPLAY_GROUP: t('BLOCKLY.DISPLAY_GROUP'),
    NO_MECHANISM_CONTENTS: t('BLOCKLY.NO_MECHANISM_CONTENTS'),
    OPMODE_TYPE_TOOLTIP: t('BLOCKLY.TOOLTIP.OPMODE_TYPE'),
    OPMODE_ENABLED_TOOLTIP: t('BLOCKLY.TOOLTIP.OPMODE_ENABLED'),
    OPMODE_NAME_TOOLTIP: t('BLOCKLY.TOOLTIP.OPMODE_NAME'),
    OPMODE_GROUP_TOOLTIP: t('BLOCKLY.TOOLTIP.OPMODE_GROUP'),
    MRC_CATEGORY_HARDWARE: t('BLOCKLY.CATEGORY.HARDWARE'),
    MRC_CATEGORY_ROBOT: t('BLOCKLY.CATEGORY.ROBOT'),
    MRC_CATEGORY_COMPONENTS: t('BLOCKLY.CATEGORY.COMPONENTS'),
    MRC_CATEGORY_MECHANISMS: t('BLOCKLY.CATEGORY.MECHANISMS'),
    MRC_CATEGORY_LOGIC: t('BLOCKLY.CATEGORY.LOGIC'),
    MRC_CATEGORY_LOOPS: t('BLOCKLY.CATEGORY.LOOPS'),
    MRC_CATEGORY_LISTS: t('BLOCKLY.CATEGORY.LISTS'),
    MRC_CATEGORY_MATH: t('BLOCKLY.CATEGORY.MATH'),
    MRC_CATEGORY_TEXT: t('BLOCKLY.CATEGORY.TEXT'),
    MRC_CATEGORY_MISC: t('BLOCKLY.CATEGORY.MISC'),
    MRC_CATEGORY_VARIABLES: t('BLOCKLY.CATEGORY.VARIABLES'),
    MRC_CATEGORY_METHODS: t('BLOCKLY.CATEGORY.METHODS'),
    MRC_CATEGORY_EVENTS: t('BLOCKLY.CATEGORY.EVENTS'),
    MRC_CATEGORY_ADD_MECHANISM: t('BLOCKLY.CATEGORY.ADD_MECHANISM'),
    MRC_CATEGORY_ADD_COMPONENT: t('BLOCKLY.CATEGORY.ADD_COMPONENT'),
    MRC_CATEGORY_TEST: t('BLOCKLY.CATEGORY.TEST'),
    MRC_PRINT: t('BLOCKLY.PRINT'),
  }
}; <|MERGE_RESOLUTION|>--- conflicted
+++ resolved
@@ -41,13 +41,9 @@
     EVENTS: t('BLOCKLY.EVENTS'),
     EVALUATE_BUT_IGNORE_RESULT: t('BLOCKLY.EVALUATE_BUT_IGNORE_RESULT'),
     EVALUATE_BUT_IGNORE_RESULT_TOOLTIP:
-<<<<<<< HEAD
-      t('BLOCKLY.EVALUATE_BUT_IGNORE_RESULT_TOOLTIP'),
+      t('BLOCKLY.TOOLTIP.EVALUATE_BUT_IGNORE_RESULT'),
     NONE: t('BLOCKLY.NONE'),
     NONE_TOOLTIP: t('BLOCKLY.TOOLTIP.NONE'),
-=======
-      t('BLOCKLY.TOOLTIP.EVALUATE_BUT_IGNORE_RESULT'),
->>>>>>> cf4f33cb
     AUTO: t('BLOCKLY.AUTO'),
     TELEOP: t('BLOCKLY.TELEOP'),
     TEST: t('BLOCKLY.TEST'),
