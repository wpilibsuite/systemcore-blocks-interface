/**
 * @license
 * Copyright 2024 Google LLC
 *
 * Licensed under the Apache License, Version 2.0 (the "License");
 * you may not use this file except in compliance with the License.
 * You may obtain a copy of the License at
 *
 *    https://www.apache.org/licenses/LICENSE-2.0
 *
 * Unless required by applicable law or agreed to in writing, software
 * distributed under the License is distributed on an "AS IS" BASIS,
 * WITHOUT WARRANTIES OR CONDITIONS OF ANY KIND, either express or implied.
 * See the License for the specific language governing permissions and
 * limitations under the License.
 */

/**
 * @author lizlooney@google.com (Liz Looney)
 */


import * as Blockly from 'blockly';
import { Order } from 'blockly/python';

import { ClassMethodDefExtraState } from './mrc_class_method_def'
import { getClassData, getAllowedTypesForSetCheck, getOutputCheck } from './utils/python';
import { FunctionData, findSuperFunctionData } from './utils/python_json_types';
<<<<<<< HEAD
import * as Value from './utils/value';
import * as Variable from './utils/variable';
=======
import * as value from './utils/value';
import * as variable from './utils/variable';
import { Editor } from '../editor/editor';
>>>>>>> 833b5098
import { ExtendedPythonGenerator } from '../editor/extended_python_generator';
import { createFieldDropdown } from '../fields/FieldDropdown';
import { createFieldNonEditableText } from '../fields/FieldNonEditableText';
import { MRC_STYLE_FUNCTIONS } from '../themes/styles'
import * as ToolboxItems from '../toolbox/items';
import * as CommonStorage from '../storage/common_storage';


// A block to call a python function.

export const BLOCK_NAME = 'mrc_call_python_function';

export enum FunctionKind {
  MODULE = 'module',
  STATIC = 'static',
  CONSTRUCTOR = 'constructor',
  INSTANCE = 'instance',
  INSTANCE_WITHIN = 'instance_within',
  INSTANCE_COMPONENT = 'instance_component',
  EVENT = 'event',
}

export const RETURN_TYPE_NONE = 'None';

const FIELD_MODULE_OR_CLASS_NAME = 'MODULE_OR_CLASS';
const FIELD_FUNCTION_NAME = 'FUNC';
const FIELD_COMPONENT_NAME = 'COMPONENT_NAME';

export type FunctionArg = {
  name: string,
  type: string,
};

// Functions used for creating blocks for the toolbox.

export function addModuleFunctionBlocks(
    moduleName: string,
    functions: FunctionData[],
    contents: ToolboxItems.ContentsType[]) {
  for (const functionData of functions) {
    const block = createModuleFunctionOrStaticMethodBlock(
        FunctionKind.MODULE, moduleName, moduleName, functionData);
    contents.push(block);
  }
}

export function addStaticMethodBlocks(
    importModule: string,
    functions: FunctionData[],
    contents: ToolboxItems.ContentsType[]) {
  for (const functionData of functions) {
    if (functionData.declaringClassName) {
      const block = createModuleFunctionOrStaticMethodBlock(
          FunctionKind.STATIC, importModule, functionData.declaringClassName, functionData);
      contents.push(block);
    }
  }
}

function createModuleFunctionOrStaticMethodBlock(
    functionKind: FunctionKind,
    importModule: string,
    moduleOrClassName: string,
    functionData: FunctionData): ToolboxItems.Block {
  const extraState: CallPythonFunctionExtraState = {
    functionKind: functionKind,
    returnType: functionData.returnType,
    args: [],
    tooltip: functionData.tooltip,
    importModule: importModule,
  };
  const fields: {[key: string]: any} = {};
  fields[FIELD_MODULE_OR_CLASS_NAME] = moduleOrClassName;
  fields[FIELD_FUNCTION_NAME] = functionData.functionName;
  const inputs: {[key: string]: any} = {};
  for (let i = 0; i < functionData.args.length; i++) {
    const argData = functionData.args[i];
    extraState.args.push({
      'name': argData.name,
      'type': argData.type,
    });
    // Check if we should plug a variable getter block into the argument input socket.
    const input = Value.valueForFunctionArgInput(argData.type, argData.defaultValue);
    if (input) {
      inputs['ARG' + i] = input;
    }
  }
  let block = new ToolboxItems.Block(BLOCK_NAME, extraState, fields, Object.keys(inputs).length ? inputs : null);
  if (functionData.returnType && functionData.returnType != 'None') {
    const varName = Variable.varNameForType(functionData.returnType);
    if (varName) {
      block = Variable.createVariableSetterBlock(varName, block);
    }
  }
  return block;
}

export function addConstructorBlocks(
    importModule: string,
    functions: FunctionData[],
    contents: ToolboxItems.ContentsType[]) {
  for (const functionData of functions) {
    const block = createConstructorBlock(importModule, functionData);
    contents.push(block);
  }
}

function createConstructorBlock(
    importModule: string,
    functionData: FunctionData): ToolboxItems.Block {
  const extraState: CallPythonFunctionExtraState = {
    functionKind: FunctionKind.CONSTRUCTOR,
    returnType: functionData.returnType,
    args: [],
    tooltip: functionData.tooltip,
    importModule: importModule,
  };
  const fields: {[key: string]: any} = {};
  fields[FIELD_MODULE_OR_CLASS_NAME] = functionData.declaringClassName;
  const inputs: {[key: string]: any} = {};
  for (let i = 0; i < functionData.args.length; i++) {
    const argData = functionData.args[i];
    extraState.args.push({
      'name': argData.name,
      'type': argData.type,
    });
    // Check if we should plug a variable getter block into the argument input socket.
    const input = Value.valueForFunctionArgInput(argData.type, argData.defaultValue);
    if (input) {
      inputs['ARG' + i] = input;
    }
  }
  let block = new ToolboxItems.Block(BLOCK_NAME, extraState, fields, Object.keys(inputs).length ? inputs : null);
  if (functionData.returnType && functionData.returnType != 'None') {
    const varName = Variable.varNameForType(functionData.returnType);
    if (varName) {
      block = Variable.createVariableSetterBlock(varName, block);
    }
  }
  return block;
}

export function addInstanceMethodBlocks(
    functions: FunctionData[],
    contents: ToolboxItems.ContentsType[]) {
  for (const functionData of functions) {
    const block = createInstanceMethodBlock(functionData);
    contents.push(block);
  }
}

function createInstanceMethodBlock(
    functionData: FunctionData): ToolboxItems.Block {
  const extraState: CallPythonFunctionExtraState = {
    functionKind: FunctionKind.INSTANCE,
    returnType: functionData.returnType,
    args: [],
    tooltip: functionData.tooltip,
  };
  const fields: {[key: string]: any} = {};
  fields[FIELD_MODULE_OR_CLASS_NAME] = functionData.declaringClassName;
  fields[FIELD_FUNCTION_NAME] = functionData.functionName;
  const inputs: {[key: string]: any} = {};
  for (let i = 0; i < functionData.args.length; i++) {
    const argData = functionData.args[i];
    let argName = argData.name;
    if (i === 0 && argName === 'self' && functionData.declaringClassName) {
      argName = Variable.getSelfArgName(functionData.declaringClassName);
    }
    extraState.args.push({
      'name': argName,
      'type': argData.type,
    });
    // Check if we should plug a variable getter block into the argument input socket.
    const input = Value.valueForFunctionArgInput(argData.type, argData.defaultValue);
    if (input) {
      inputs['ARG' + i] = input;
    }
  }
  let block = new ToolboxItems.Block(BLOCK_NAME, extraState, fields, Object.keys(inputs).length ? inputs : null);
  if (functionData.returnType && functionData.returnType != 'None') {
    const varName = Variable.varNameForType(functionData.returnType);
    if (varName) {
      block = Variable.createVariableSetterBlock(varName, block);
    }
  }
  return block;
}

export function getInstanceComponentBlocks(
    componentType: string,
    componentName: string) {
  const contents: ToolboxItems.ContentsType[] = [];

  const classData = getClassData(componentType);
  if (!classData) {
    throw new Error('Could not find classData for ' + componentType);
  }
  const functions = classData.instanceMethods;

  const componentClassData = getClassData('component.Component');
  if (!componentClassData) {
    throw new Error('Could not find classData for component.Component');
  }
  const componentFunctions = componentClassData.instanceMethods;

  for (const functionData of functions) {
    // Skip the functions that are also defined in componentFunctions.
    if (findSuperFunctionData(functionData, componentFunctions)) {
      continue;
    }
    const block = createInstanceComponentBlock(componentName, functionData);
    contents.push(block);
  }

  return contents;
}

function createInstanceComponentBlock(
    componentName: string, functionData: FunctionData): ToolboxItems.Block {
  const extraState: CallPythonFunctionExtraState = {
    functionKind: FunctionKind.INSTANCE_COMPONENT,
    returnType: functionData.returnType,
    args: [],
    tooltip: functionData.tooltip,
    importModule: '',
    componentClassName: functionData.declaringClassName,
    componentName: componentName,
  };
  const fields: {[key: string]: any} = {};
  fields[FIELD_COMPONENT_NAME] = componentName;
  fields[FIELD_FUNCTION_NAME] = functionData.functionName;
  const inputs: {[key: string]: any} = {};
  // For INSTANCE_COMPONENT functions, the 0 argument is 'self', but
  // self is represented by the FIELD_COMPONENT_NAME field.
  // We don't include the arg or input for self.
  for (let i = 1; i < functionData.args.length; i++) {
    const argData = functionData.args[i];
    let argName = argData.name;
    extraState.args.push({
      'name': argName,
      'type': argData.type,
    });
    // Check if we should plug a variable getter block into the argument input socket.
    const input = Value.valueForFunctionArgInput(argData.type, argData.defaultValue);
    if (input) {
      // Because we skipped the self argument, use i - 1 when filling the inputs array.
      inputs['ARG' + (i - 1)] = input;
    }
  }
  let block = new ToolboxItems.Block(BLOCK_NAME, extraState, fields, Object.keys(inputs).length ? inputs : null);
  if (functionData.returnType && functionData.returnType != 'None') {
    const varName = Variable.varNameForType(functionData.returnType);
    if (varName) {
      block = Variable.createVariableSetterBlock(varName, block);
    }
  }
  return block;
}

//..............................................................................

export type CallPythonFunctionBlock = Blockly.Block & CallPythonFunctionMixin;
interface CallPythonFunctionMixin extends CallPythonFunctionMixinType {
  mrcFunctionKind: FunctionKind,
  mrcReturnType: string,
  mrcArgs: FunctionArg[],
  mrcTooltip: string,
  mrcImportModule: string,
  mrcActualFunctionName: string,
  mrcExportedFunction: boolean,
  mrcComponentClassName: string,
  mrcComponentName: string, // Do not access directly. Call getComponentName.
  renameMethod(this: CallPythonFunctionBlock, newName: string): void;
  mutateMethod(this: CallPythonFunctionBlock, defBlockExtraState: ClassMethodDefExtraState): void;
}
type CallPythonFunctionMixinType = typeof CALL_PYTHON_FUNCTION;

/** Extra state for serialising call_python_* blocks. */
type CallPythonFunctionExtraState = {
  /**
   * The kind of function. Must be one of the FunctionKind enum values as a string.
   */
  functionKind: string,
  /**
   * The return type of the function.
   * Use 'None' for no return value.
   * Use '' for an untyped return value.
   */
  returnType: string,
  /**
   * The arguments of the function.
   * For instance methods, args[0].name is the self label and args[0].type is
   * the self type.
   */
  args: FunctionArg[],
  /**
   * Specified for a custom tooltip.
   */
  tooltip?: string,
  /**
   * Specified if an import statement is needed for the generated python code.
   */
  importModule?: string,
  /**
   * Specified if the actual function name is different than the name given in
   * the FIELD_FUNCTION_NAME field.
   */
  actualFunctionName?: string,
  /**
   * True if this blocks refers to an exported function (for example, from the Robot).
   */
  exportedFunction?: boolean,
  /**
   * The component name. Specified only if the function kind is INSTANCE_COMPONENT.
   */
  componentName?: string,
  /**
   * The component class name. Specified only if the function kind is INSTANCE_COMPONENT.
   */
  componentClassName?: string,
};

const CALL_PYTHON_FUNCTION = {
  /**
   * Block initialization.
   */
  init: function(this: CallPythonFunctionBlock): void {
    this.setStyle(MRC_STYLE_FUNCTIONS);
    this.setTooltip(() => {
      let tooltip: string;
      switch (this.mrcFunctionKind) {
        case FunctionKind.MODULE: {
          const moduleName = this.getFieldValue(FIELD_MODULE_OR_CLASS_NAME);
          const functionName = this.getFieldValue(FIELD_FUNCTION_NAME);
          tooltip = 'Calls the module function ' + moduleName + '.' + functionName + '.';
          break;
        }
        case FunctionKind.STATIC: {
          const className = this.getFieldValue(FIELD_MODULE_OR_CLASS_NAME);
          const functionName = this.getFieldValue(FIELD_FUNCTION_NAME);
          tooltip = 'Calls the static method ' + className + '.' + functionName + '.';
          break;
        }
        case FunctionKind.CONSTRUCTOR: {
          const className = this.getFieldValue(FIELD_MODULE_OR_CLASS_NAME);
          tooltip = 'Constructs an instance of the class ' + className + '.';
          break;
        }
        case FunctionKind.INSTANCE: {
          const className = this.getFieldValue(FIELD_MODULE_OR_CLASS_NAME);
          const functionName = this.getFieldValue(FIELD_FUNCTION_NAME);
          tooltip = 'Calls the instance method ' + className + '.' + functionName + '.';
          break;
        }
        case FunctionKind.INSTANCE_WITHIN: {
          const functionName = this.getFieldValue(FIELD_FUNCTION_NAME);
          tooltip = 'Calls the instance method ' + functionName + '.';
          break;
        }
        case FunctionKind.EVENT: {
          const functionName = this.getFieldValue(FIELD_FUNCTION_NAME);
          tooltip = 'Fires the event ' + functionName + '.';
          break;
        }
        case FunctionKind.INSTANCE_COMPONENT: {
          const className = this.mrcComponentClassName;
          const functionName = this.getFieldValue(FIELD_FUNCTION_NAME);
          tooltip = 'Calls the instance method ' + className + '.' + functionName +
              ' on the component named ' + this.getComponentName() + '.';
          break;
        }
        default:
          throw new Error('mrcFunctionKind has unexpected value: ' + this.mrcFunctionKind)
      }
      const funcTooltip = this.mrcTooltip;
      if (funcTooltip) {
        tooltip += '\n\n' + funcTooltip;
      }
      return tooltip;
    });
  },
  /**
   * Returns the state of this block as a JSON serializable object.
   */
  saveExtraState: function(
      this: CallPythonFunctionBlock): CallPythonFunctionExtraState {
    const extraState: CallPythonFunctionExtraState = {
      functionKind: this.mrcFunctionKind,
      returnType: this.mrcReturnType,
      args: [],
    };
    this.mrcArgs.forEach((arg) => {
      extraState.args.push({
        'name': arg.name,
        'type': arg.type,
      });
    });
    if (this.mrcTooltip) {
      extraState.tooltip = this.mrcTooltip;
    }
    if (this.mrcImportModule) {
      extraState.importModule = this.mrcImportModule;
    }
    if (this.mrcActualFunctionName) {
      extraState.actualFunctionName = this.mrcActualFunctionName;
    }
    if (this.mrcComponentClassName) {
      extraState.componentClassName = this.mrcComponentClassName;
    }
    if (this.getField(FIELD_COMPONENT_NAME)) {
      extraState.componentName = this.getComponentName();
    }
    if (this.mrcExportedFunction) {
      extraState.exportedFunction = this.mrcExportedFunction;
    }
    return extraState;
  },
  /**
   * Applies the given state to this block.
   */
  loadExtraState: function(
      this: CallPythonFunctionBlock,
      extraState: CallPythonFunctionExtraState
  ): void {
    this.mrcFunctionKind = extraState.functionKind as FunctionKind;
    this.mrcReturnType = extraState.returnType;
    this.mrcArgs = [];
    extraState.args.forEach((arg) => {
      this.mrcArgs.push({
        'name': arg.name,
        'type': arg.type,
      });
    });
    this.mrcTooltip = extraState.tooltip ? extraState.tooltip : '';
    this.mrcImportModule = extraState.importModule
        ? extraState.importModule : '';
    this.mrcActualFunctionName = extraState.actualFunctionName
        ? extraState.actualFunctionName : '';
    this.mrcExportedFunction = extraState.exportedFunction
        ? extraState.exportedFunction : false;
    this.mrcComponentClassName = extraState.componentClassName
        ? extraState.componentClassName : '';
    this.mrcComponentName = extraState.componentName
        ? extraState.componentName : '';
    this.updateBlock_();
  },
  /**
   * Update the block to reflect the newly loaded extra state.
   */
  updateBlock_: function(this: CallPythonFunctionBlock): void {
    if (this.mrcReturnType !== RETURN_TYPE_NONE) {
      // Set the output plug.
      this.setPreviousStatement(false, null);
      this.setNextStatement(false, null);
      const outputCheck = getOutputCheck(this.mrcReturnType);
      if (outputCheck) {
        this.setOutput(true, outputCheck);
      } else {
        this.setOutput(true);
      }
    } else {
      // No output plug.
      this.setPreviousStatement(true, null);
      this.setNextStatement(true, null);
      this.setOutput(false);
    }

    if (!this.getInput('TITLE')) {
      // Add the dummy input.
      switch (this.mrcFunctionKind) {
        case FunctionKind.MODULE:
          this.appendDummyInput('TITLE')
              .appendField('call')
              .appendField(createFieldNonEditableText(''), FIELD_MODULE_OR_CLASS_NAME)
              .appendField('.')
              .appendField(createFieldNonEditableText(''), FIELD_FUNCTION_NAME);
          break;
        case FunctionKind.STATIC:
          this.appendDummyInput('TITLE')
              .appendField('call')
              .appendField(createFieldNonEditableText(''), FIELD_MODULE_OR_CLASS_NAME)
              .appendField('.')
              .appendField(createFieldNonEditableText(''), FIELD_FUNCTION_NAME);
          break;
        case FunctionKind.CONSTRUCTOR:
          this.appendDummyInput('TITLE')
              .appendField('create')
              .appendField(createFieldNonEditableText(''), FIELD_MODULE_OR_CLASS_NAME);
          break;
        case FunctionKind.INSTANCE:
          this.appendDummyInput('TITLE')
              .appendField('call')
              .appendField(createFieldNonEditableText(''), FIELD_MODULE_OR_CLASS_NAME)
              .appendField('.')
              .appendField(createFieldNonEditableText(''), FIELD_FUNCTION_NAME);
          break;
        case FunctionKind.INSTANCE_WITHIN: {
          const input = this.getInput('TITLE');
          if (!input) {
            this.appendDummyInput('TITLE')
                .appendField('call')
                .appendField(createFieldNonEditableText(''), FIELD_FUNCTION_NAME);
          }
          break;
        }
        case FunctionKind.EVENT: {
          const input = this.getInput('TITLE');
          if (!input) {
            this.appendDummyInput('TITLE')
                .appendField('fire')
                .appendField(createFieldNonEditableText(''), FIELD_FUNCTION_NAME);
          }
          break;
        }
        case FunctionKind.INSTANCE_COMPONENT: {
          let componentNames: string[] = [];
          // Get the list of component names whose type matches this.mrcComponentClassName so we can
          // create a dropdown that has the appropriate component names.
          const editor = Editor.getEditorForBlocklyWorkspace(this.workspace);
          if (editor) {
            componentNames = editor.getComponentNames(this.mrcComponentClassName);
          }
          const componentName = this.getComponentName();
          if (!componentNames.includes(componentName)) {
            componentNames.push(componentName);
          }
          this.appendDummyInput('TITLE')
              .appendField('call')
              .appendField(createFieldDropdown(componentNames), FIELD_COMPONENT_NAME)
              .appendField('.')
              .appendField(createFieldNonEditableText(''), FIELD_FUNCTION_NAME);
          break;
        }
        default:
          throw new Error('mrcFunctionKind has unexpected value: ' + this.mrcFunctionKind)
      }
    }

    // Update input sockets for the arguments.
    for (let i = 0; i < this.mrcArgs.length; i++) {
      const argName = this.mrcArgs[i].name;
      let argInput = this.getInput('ARG' + i);
      const argField = this.getField('ARGNAME' + i);
      if (argInput && argField) {
        // Ensure argument name is up to date. No need to fire a change event.
        Blockly.Events.disable();
        try {
          argField.setValue(argName);
        } finally {
          Blockly.Events.enable();
        }
      } else {
        // Add new input.
        argInput = this.appendValueInput('ARG' + i)
            .setAlign(Blockly.inputs.Align.RIGHT)
            .appendField(argName, 'ARGNAME' + i);
      }
      if (this.mrcArgs[i].type) {
        argInput.setCheck(getAllowedTypesForSetCheck(this.mrcArgs[i].type));
      }
    }
    // Remove deleted inputs.
    for (let i = this.mrcArgs.length; this.getInput('ARG' + i); i++) {
      this.removeInput('ARG' + i);
    }
  },
  getComponentName(this: CallPythonFunctionBlock): string {
    // If the COMPONENT_NAME field has been created, get the field value, which the user may have changed.
    // If the COMPONENT_NAME field has not been created, get the component name from this.mrcComponentName.
    return (this.getField(FIELD_COMPONENT_NAME))
      ? this.getFieldValue(FIELD_COMPONENT_NAME) : this.mrcComponentName;
  },
  getComponentClassName(this: CallPythonFunctionBlock): string {
    return this.mrcComponentClassName;
  },
  renameMethod: function(this: CallPythonFunctionBlock, newName: string): void {
    this.setFieldValue(newName, FIELD_FUNCTION_NAME);
  },
  mutateMethod: function(
      this: CallPythonFunctionBlock,
      defBlockExtraState: ClassMethodDefExtraState
  ): void {
    this.mrcReturnType = defBlockExtraState.returnType;
    this.mrcArgs = [];
    defBlockExtraState.params.forEach((param) => {
      this.mrcArgs.push({
        'name': param.name,
        'type': param.type ?? '',
      });
    });
    this.updateBlock_();
  },
};

export const setup = function() {
  Blockly.Blocks[BLOCK_NAME] = CALL_PYTHON_FUNCTION;
};

export const pythonFromBlock = function(
    block: Blockly.Block,
    generator: ExtendedPythonGenerator,
) {
  const callPythonFunctionBlock = block as CallPythonFunctionBlock;
  if (callPythonFunctionBlock.mrcImportModule) {
    generator.addImport(callPythonFunctionBlock.mrcImportModule);
  }
  let code;
  let argStartIndex = 0;
  switch (callPythonFunctionBlock.mrcFunctionKind) {
    case FunctionKind.MODULE: {
      const moduleName = block.getFieldValue(FIELD_MODULE_OR_CLASS_NAME);
      const functionName = (callPythonFunctionBlock.mrcActualFunctionName)
          ? callPythonFunctionBlock.mrcActualFunctionName
          : block.getFieldValue(FIELD_FUNCTION_NAME);
      code = moduleName + '.' + functionName;
      break;
    }
    case FunctionKind.STATIC: {
      const callPythonFunctionBlock = block as CallPythonFunctionBlock;
      const className = block.getFieldValue(FIELD_MODULE_OR_CLASS_NAME);
      const functionName = (callPythonFunctionBlock.mrcActualFunctionName)
          ? callPythonFunctionBlock.mrcActualFunctionName
          : block.getFieldValue(FIELD_FUNCTION_NAME);
      code = className + '.' + functionName;
      break;
    }
    case FunctionKind.CONSTRUCTOR: {
      const className = block.getFieldValue(FIELD_MODULE_OR_CLASS_NAME);
      code = className;
      break;
    }
    case FunctionKind.INSTANCE: {
      const callPythonFunctionBlock = block as CallPythonFunctionBlock;
      const selfValue = generator.valueToCode(block, 'ARG0', Order.MEMBER);
      const functionName = (callPythonFunctionBlock.mrcActualFunctionName)
          ? callPythonFunctionBlock.mrcActualFunctionName
          : block.getFieldValue(FIELD_FUNCTION_NAME);
      code = selfValue + '.' + functionName;
      argStartIndex = 1; // Skip the self argument.
      break;
    }
    case FunctionKind.INSTANCE_WITHIN: {
      const blocklyName = block.getFieldValue(FIELD_FUNCTION_NAME);
      const functionName = generator.getProcedureName(blocklyName);
      code = 'self.' + functionName;
      break;
    }
    case FunctionKind.EVENT: {
      const blocklyName = block.getFieldValue(FIELD_FUNCTION_NAME);
      const functionName = generator.getProcedureName(blocklyName);
      code = 'if self.events.get("' + functionName + '", None):\n' + generator.INDENT + 'self.events["' + functionName + '"]';
      break;
    }
    case FunctionKind.INSTANCE_COMPONENT: {
      const componentName = callPythonFunctionBlock.getComponentName();
      const functionName = callPythonFunctionBlock.mrcActualFunctionName
          ? callPythonFunctionBlock.mrcActualFunctionName
          : block.getFieldValue(FIELD_FUNCTION_NAME);
      // Generate the correct code depending on the module type.
      switch (generator.getModuleType()) {
        case CommonStorage.MODULE_TYPE_ROBOT:
        case CommonStorage.MODULE_TYPE_MECHANISM:
          code = 'self.';
          break;
        case CommonStorage.MODULE_TYPE_OPMODE:
        default:
          code = 'self.robot.';
          break;
      }
      code += componentName + '.' + functionName;
      break;
    }
    default:
      throw new Error('mrcFunctionKind has unexpected value: ' + callPythonFunctionBlock.mrcFunctionKind)
  }
  code += '(' + generateCodeForArguments(callPythonFunctionBlock, generator, argStartIndex) + ')';
  if (block.outputConnection) {
    return [code, Order.FUNCTION_CALL];
  } else {
    return code + '\n';
  }
};

function generateCodeForArguments(
    block: CallPythonFunctionBlock,
    generator: ExtendedPythonGenerator,
    startIndex: number) {
  let code = '';
  if (block.mrcArgs.length - startIndex === 1) {
    code += generator.valueToCode(block, 'ARG' + startIndex, Order.NONE) || 'None';
  } else {
    let delimiter = '\n' + generator.INDENT + generator.INDENT;
    for (let i = startIndex; i < block.mrcArgs.length; i++) {
      code += delimiter;
      code += generator.valueToCode(block, 'ARG' + i, Order.NONE) || 'None';
      delimiter = ',\n' + generator.INDENT + generator.INDENT;
    }
  }
  return code;
}

function getMethodCallers(workspace: Blockly.Workspace, name: string): Blockly.Block[] {
  return workspace.getBlocksByType('mrc_call_python_function').filter((block) => {
    const callBlock = block as CallPythonFunctionBlock;
    return (
      callBlock.mrcFunctionKind === FunctionKind.INSTANCE_WITHIN &&
      callBlock.getFieldValue(FIELD_FUNCTION_NAME) === name
    );
  });
}

export function renameMethodCallers(workspace: Blockly.Workspace, oldName: string, newName: string): void {
  for (const block of getMethodCallers(workspace, oldName)) {
    (block as CallPythonFunctionBlock).renameMethod(newName);
  }
}

export function mutateMethodCallers(
    workspace: Blockly.Workspace, methodName: string, defBlockExtraState: ClassMethodDefExtraState) {
  const oldRecordUndo = Blockly.Events.getRecordUndo();

  for (const block of getMethodCallers(workspace, methodName)) {
    const callBlock = block as CallPythonFunctionBlock;
    // Get the extra state before changing the call block.
    const oldExtraState = callBlock.saveExtraState();

    // Apply the changes.
    callBlock.mutateMethod(defBlockExtraState);

    // Get the extra state after changing the call block.
    const newExtraState = callBlock.saveExtraState();
    if (oldExtraState !== newExtraState) {
      // Fire a change event, but don't record it as an undoable action.
      Blockly.Events.setRecordUndo(false);
      Blockly.Events.fire(
        new (Blockly.Events.get(Blockly.Events.BLOCK_CHANGE))(
          callBlock,
          'mutation',
          null,
          oldExtraState,
          newExtraState,
        ),
      );
      Blockly.Events.setRecordUndo(oldRecordUndo);
    }
  }
}<|MERGE_RESOLUTION|>--- conflicted
+++ resolved
@@ -26,14 +26,9 @@
 import { ClassMethodDefExtraState } from './mrc_class_method_def'
 import { getClassData, getAllowedTypesForSetCheck, getOutputCheck } from './utils/python';
 import { FunctionData, findSuperFunctionData } from './utils/python_json_types';
-<<<<<<< HEAD
 import * as Value from './utils/value';
 import * as Variable from './utils/variable';
-=======
-import * as value from './utils/value';
-import * as variable from './utils/variable';
 import { Editor } from '../editor/editor';
->>>>>>> 833b5098
 import { ExtendedPythonGenerator } from '../editor/extended_python_generator';
 import { createFieldDropdown } from '../fields/FieldDropdown';
 import { createFieldNonEditableText } from '../fields/FieldNonEditableText';
