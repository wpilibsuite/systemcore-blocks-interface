/**
 * @license
 * Copyright 2024 Google LLC
 *
 * Licensed under the Apache License, Version 2.0 (the "License");
 * you may not use this file except in compliance with the License.
 * You may obtain a copy of the License at
 *
 *    https://www.apache.org/licenses/LICENSE-2.0
 *
 * Unless required by applicable law or agreed to in writing, software
 * distributed under the License is distributed on an "AS IS" BASIS,
 * WITHOUT WARRANTIES OR CONDITIONS OF ANY KIND, either express or implied.
 * See the License for the specific language governing permissions and
 * limitations under the License.
 */

/**
 * @author lizlooney@google.com (Liz Looney)
 */


import * as Blockly from 'blockly';
import { Order } from 'blockly/python';

import { getClassData, getAllowedTypesForSetCheck, getOutputCheck } from './utils/python';
import { ArgData, FunctionData, findSuperFunctionData } from './utils/python_json_types';
import * as value from './utils/value';
import * as variable from './utils/variable';
import { Editor } from '../editor/editor';
import { ExtendedPythonGenerator } from '../editor/extended_python_generator';
import { createFieldDropdown } from '../fields/FieldDropdown';
import { createFieldNonEditableText } from '../fields/FieldNonEditableText';
import { MRC_STYLE_FUNCTIONS } from '../themes/styles'
import * as toolboxItems from '../toolbox/items';
import * as storageModule from '../storage/module';
import * as storageModuleContent from '../storage/module_content';


// A block to call a python function.

export const BLOCK_NAME = 'mrc_call_python_function';

enum FunctionKind {
  BUILT_IN = 'built-in',
  MODULE = 'module',
  STATIC = 'static',
  CONSTRUCTOR = 'constructor',
  INSTANCE = 'instance',
  INSTANCE_WITHIN = 'instance_within',
  INSTANCE_COMPONENT = 'instance_component',
  INSTANCE_ROBOT = 'instance_robot',
  INSTANCE_MECHANISM = 'instance_mechanism',
  EVENT = 'event', // For firing an event.
}

const RETURN_TYPE_NONE = 'None';

const INPUT_TITLE = 'TITLE';
const FIELD_MODULE_OR_CLASS_NAME = 'MODULE_OR_CLASS';
const FIELD_FUNCTION_NAME = 'FUNC';
const FIELD_EVENT_NAME = 'EVENT';
const FIELD_COMPONENT_NAME = 'COMPONENT_NAME';
const FIELD_MECHANISM_NAME = 'MECHANISM_NAME';

type FunctionArg = {
  name: string,
  type: string,
};

const WARNING_ID_FUNCTION_CHANGED = 'function changed';

export type CallPythonFunctionBlock = Blockly.Block & CallPythonFunctionMixin & Blockly.BlockSvg;
interface CallPythonFunctionMixin extends CallPythonFunctionMixinType {
  mrcFunctionKind: FunctionKind,
  mrcReturnType: string,
  mrcArgs: FunctionArg[], // Include the self arg only if there is a socket for it.
  mrcTooltip: string,
  mrcImportModule: string,
  mrcActualFunctionName: string,
  mrcMethodId: string,
  mrcComponentId: string,
  mrcEventId: string,
  mrcMechanismId: string,
  mrcComponentClassName: string,
  mrcOriginalComponentName: string,
  mrcMechanismClassName: string,
  mrcMapComponentNameToId: {[componentName: string]: string},
}
type CallPythonFunctionMixinType = typeof CALL_PYTHON_FUNCTION;

/** Extra state for serialising call_python_* blocks. */
type CallPythonFunctionExtraState = {
  /**
   * The kind of function. Must be one of the FunctionKind enum values as a string.
   */
  functionKind: string,
  /**
   * The return type of the function.
   * Use 'None' for no return value.
   * Use '' for an untyped return value.
   */
  returnType: string,
  /**
   * The arguments of the function.
   * For instance methods, args[0].name is the self label and args[0].type is
   * the self type.
   */
  args: FunctionArg[],
  /**
   * Specified for a custom tooltip.
   */
  tooltip?: string,
  /**
   * Specified if an import statement is needed for the generated python code.
   */
  importModule?: string,
  /**
   * Specified if the actual function name is different than the name given in
   * the FIELD_FUNCTION_NAME field.
   */
  actualFunctionName?: string,
  /**
   * The mrcMethodId of the mrc_class_method_def block that declares the method.
   * Specified only if the function kind is INSTANCE_WITHIN, INSTANCE_ROBOT, or INSTANCE_MECHANISM
   */
  methodId?: string,
  /**
   * The mrcComponentId of the mrc_component block that adds the component to the robot or a mechanism.
   * Specified only if the function kind is INSTANCE_COMPONENT.
   */
  componentId?: string,
  /**
   * The mrcEventId of the mrc_event block that defines the event.
   * Specified only if the function kind is EVENT.
   */
  eventId?: string,
  /**
   * The mrcMechanismId of the mrc_mechanism block that adds the mechanism to the robot.
   * Specified only if the function kind is INSTANCE_MECHANISM, or INSTANCE_COMPONENT if the
   * component belongs to a mechanism.
   */
  mechanismId?: string,
  /**
   * The component name. Specified only if the function kind is INSTANCE_COMPONENT.
   */
  componentName?: string,
  /**
   * The component class name. Specified only if the function kind is INSTANCE_COMPONENT.
   */
  componentClassName?: string,
  /**
   * The mechanism class name. Specified only if the function kind is INSTANCE_MECHANISM.
   */
  mechanismClassName?: string,
}

const CALL_PYTHON_FUNCTION = {
  /**
   * Block initialization.
   */
  init: function(this: CallPythonFunctionBlock): void {
    this.setStyle(MRC_STYLE_FUNCTIONS);
    this.setTooltip(() => {
      let tooltip: string;
      switch (this.mrcFunctionKind) {
        case FunctionKind.BUILT_IN: {
          const functionName = this.getFieldValue(FIELD_FUNCTION_NAME);
          tooltip = 'Calls the builtin function ' + functionName + '.';
          break;
        }
        case FunctionKind.MODULE: {
          const moduleName = this.getFieldValue(FIELD_MODULE_OR_CLASS_NAME);
          const functionName = this.getFieldValue(FIELD_FUNCTION_NAME);
          tooltip = 'Calls the module function ' + moduleName + '.' + functionName + '.';
          break;
        }
        case FunctionKind.STATIC: {
          const className = this.getFieldValue(FIELD_MODULE_OR_CLASS_NAME);
          const functionName = this.getFieldValue(FIELD_FUNCTION_NAME);
          tooltip = 'Calls the static method ' + className + '.' + functionName + '.';
          break;
        }
        case FunctionKind.CONSTRUCTOR: {
          const className = this.getFieldValue(FIELD_MODULE_OR_CLASS_NAME);
          tooltip = 'Constructs an instance of the class ' + className + '.';
          break;
        }
        case FunctionKind.INSTANCE: {
          const className = this.getFieldValue(FIELD_MODULE_OR_CLASS_NAME);
          const functionName = this.getFieldValue(FIELD_FUNCTION_NAME);
          tooltip = 'Calls the instance method ' + className + '.' + functionName + '.';
          break;
        }
        case FunctionKind.INSTANCE_WITHIN: {
          const functionName = this.getFieldValue(FIELD_FUNCTION_NAME);
          tooltip = 'Calls the instance method ' + functionName + '.';
          break;
        }
        case FunctionKind.EVENT: {
          const eventName = this.getFieldValue(FIELD_EVENT_NAME);
          tooltip = 'Fires the event ' + eventName + '.';
          break;
        }
        case FunctionKind.INSTANCE_COMPONENT: {
          const className = this.mrcComponentClassName;
          const functionName = this.getFieldValue(FIELD_FUNCTION_NAME);
          if (this.mrcMechanismId) {
            tooltip = 'Calls the instance method ' + className + '.' + functionName +
                ' on the component named ' + this.getFieldValue(FIELD_COMPONENT_NAME) +
                ' in the mechanism named ' + this.getFieldValue(FIELD_MECHANISM_NAME) + '.';
          } else {
            tooltip = 'Calls the instance method ' + className + '.' + functionName +
                ' on the component named ' + this.getFieldValue(FIELD_COMPONENT_NAME) + '.';
          }
          break;
        }
        case FunctionKind.INSTANCE_ROBOT: {
          const functionName = this.getFieldValue(FIELD_FUNCTION_NAME);
          tooltip = 'Calls the robot method ' + functionName + '.';
          break;
        }
        case FunctionKind.INSTANCE_MECHANISM: {
          const className = this.mrcMechanismClassName;
          const functionName = this.getFieldValue(FIELD_FUNCTION_NAME);
          tooltip = 'Calls the instance method ' + className + '.' + functionName +
              ' on the mechanism named ' + this.getFieldValue(FIELD_MECHANISM_NAME) + '.';
          break;
        }
        default:
          throw new Error('mrcFunctionKind has unexpected value: ' + this.mrcFunctionKind)
      }
      const funcTooltip = this.mrcTooltip;
      if (funcTooltip) {
        tooltip += '\n\n' + funcTooltip;
      }
      return tooltip;
    });
  },
  /**
   * Returns the state of this block as a JSON serializable object.
   */
  saveExtraState: function(
      this: CallPythonFunctionBlock): CallPythonFunctionExtraState {
    const extraState: CallPythonFunctionExtraState = {
      functionKind: this.mrcFunctionKind,
      returnType: this.mrcReturnType,
      args: [],
    };
    if (this.mrcArgs){
      this.mrcArgs.forEach((arg) => {
        extraState.args.push({
          name: arg.name,
          type: arg.type,
        });
      });
    }
    if (this.mrcTooltip) {
      extraState.tooltip = this.mrcTooltip;
    }
    if (this.mrcImportModule) {
      extraState.importModule = this.mrcImportModule;
    }
    if (this.mrcActualFunctionName) {
      extraState.actualFunctionName = this.mrcActualFunctionName;
    }
    if (this.mrcMethodId) {
      extraState.methodId = this.mrcMethodId;
    }
    if (this.mrcComponentId) {
      extraState.componentId = this.mrcComponentId;
      if (this.getField(FIELD_COMPONENT_NAME)) {
        // Since the user may have chosen a different component name from the dropdown, we need to get
        // the componentId of the component that the user has chosen.
        const componentName = this.getFieldValue(FIELD_COMPONENT_NAME);
        if (componentName in this.mrcMapComponentNameToId) {
          extraState.componentId = this.mrcMapComponentNameToId[componentName];
        }
      }
    }
    if (this.mrcEventId) {
      extraState.eventId = this.mrcEventId;
    }
    if (this.mrcMechanismId) {
      extraState.mechanismId = this.mrcMechanismId;
    }
    if (this.mrcComponentClassName) {
      extraState.componentClassName = this.mrcComponentClassName;
    }
    if (this.mrcMechanismClassName) {
      extraState.mechanismClassName = this.mrcMechanismClassName;
    }
    return extraState;
  },
  /**
   * Applies the given state to this block.
   */
  loadExtraState: function(
      this: CallPythonFunctionBlock,
      extraState: CallPythonFunctionExtraState
  ): void {
    this.mrcFunctionKind = extraState.functionKind as FunctionKind;
    this.mrcReturnType = extraState.returnType;
    this.mrcArgs = [];
    extraState.args.forEach((arg) => {
      this.mrcArgs.push({
        name: arg.name,
        type: arg.type,
      });
    });
    this.mrcTooltip = extraState.tooltip ? extraState.tooltip : '';
    this.mrcImportModule = extraState.importModule ? extraState.importModule : '';
    this.mrcActualFunctionName = extraState.actualFunctionName ? extraState.actualFunctionName : '';
    this.mrcMethodId = extraState.methodId ? extraState.methodId : '';
    this.mrcComponentId = extraState.componentId ? extraState.componentId : '';
    this.mrcEventId = extraState.eventId ? extraState.eventId : '';
    this.mrcMechanismId = extraState.mechanismId ? extraState.mechanismId : '';
    this.mrcComponentClassName = extraState.componentClassName ? extraState.componentClassName : '';
    this.mrcMechanismClassName = extraState.mechanismClassName ? extraState.mechanismClassName : '';
<<<<<<< HEAD
    // Initialize mrcMapComponentNameToId here. It will be filled during mrcOnLoad.
=======
    // Initialize mrcComponentNames and mrcMapComponentNameToId here. They will be filled during mrcValidate.
    this.mrcComponentNames = [];
>>>>>>> 003199ab
    this.mrcMapComponentNameToId = {};
    this.updateBlock_();
  },
  /**
   * Update the block to reflect the newly loaded extra state.
   */
  updateBlock_: function(this: CallPythonFunctionBlock): void {
    if (this.mrcReturnType !== RETURN_TYPE_NONE) {
      // Set the output plug.
      this.setPreviousStatement(false, null);
      this.setNextStatement(false, null);
      const outputCheck = getOutputCheck(this.mrcReturnType);
      if (outputCheck) {
        this.setOutput(true, outputCheck);
      } else {
        this.setOutput(true);
      }
    } else {
      // No output plug.
      this.setPreviousStatement(true, null);
      this.setNextStatement(true, null);
      this.setOutput(false);
    }

    if (!this.getInput(INPUT_TITLE)) {
      // Add the dummy input.
      switch (this.mrcFunctionKind) {
        case FunctionKind.BUILT_IN:
          this.appendDummyInput(INPUT_TITLE)
              .appendField('call')
              .appendField(createFieldNonEditableText(''), FIELD_FUNCTION_NAME);
          break;
        case FunctionKind.MODULE:
          this.appendDummyInput(INPUT_TITLE)
              .appendField('call')
              .appendField(createFieldNonEditableText(''), FIELD_MODULE_OR_CLASS_NAME)
              .appendField('.')
              .appendField(createFieldNonEditableText(''), FIELD_FUNCTION_NAME);
          break;
        case FunctionKind.STATIC:
          this.appendDummyInput(INPUT_TITLE)
              .appendField('call')
              .appendField(createFieldNonEditableText(''), FIELD_MODULE_OR_CLASS_NAME)
              .appendField('.')
              .appendField(createFieldNonEditableText(''), FIELD_FUNCTION_NAME);
          break;
        case FunctionKind.CONSTRUCTOR:
          this.appendDummyInput(INPUT_TITLE)
              .appendField('create')
              .appendField(createFieldNonEditableText(''), FIELD_MODULE_OR_CLASS_NAME);
          break;
        case FunctionKind.INSTANCE:
          this.appendDummyInput(INPUT_TITLE)
              .appendField('call')
              .appendField(createFieldNonEditableText(''), FIELD_MODULE_OR_CLASS_NAME)
              .appendField('.')
              .appendField(createFieldNonEditableText(''), FIELD_FUNCTION_NAME);
          break;
        case FunctionKind.INSTANCE_WITHIN: {
          const input = this.getInput(INPUT_TITLE);
          if (!input) {
            this.appendDummyInput(INPUT_TITLE)
                .appendField('call')
                .appendField(createFieldNonEditableText(''), FIELD_FUNCTION_NAME);
          }
          break;
        }
        case FunctionKind.EVENT: {
          const input = this.getInput(INPUT_TITLE);
          if (!input) {
            this.appendDummyInput(INPUT_TITLE)
                .appendField('fire')
                .appendField(createFieldNonEditableText(''), FIELD_EVENT_NAME);
          }
          break;
        }
        case FunctionKind.INSTANCE_COMPONENT: {
          const titleInput = this.appendDummyInput(INPUT_TITLE)
              .appendField('call');
          if (this.mrcMechanismId) {
            titleInput
                .appendField(createFieldNonEditableText(''), FIELD_MECHANISM_NAME)
                .appendField('.');
          }
          // Here we create a text field for the component name.
          // Later, in mrcValidate, we will replace it with a dropdown.
          titleInput
              .appendField(createFieldNonEditableText(''), FIELD_COMPONENT_NAME)
              .appendField('.')
              .appendField(createFieldNonEditableText(''), FIELD_FUNCTION_NAME);
          break;
        }
        case FunctionKind.INSTANCE_ROBOT: {
          this.appendDummyInput(INPUT_TITLE)
              .appendField('call')
              .appendField(createFieldNonEditableText('robot'))
              .appendField('.')
              .appendField(createFieldNonEditableText(''), FIELD_FUNCTION_NAME);
          break;
        }
        case FunctionKind.INSTANCE_MECHANISM: {
          this.appendDummyInput(INPUT_TITLE)
              .appendField('call')
              .appendField(createFieldNonEditableText(''), FIELD_MECHANISM_NAME)
              .appendField('.')
              .appendField(createFieldNonEditableText(''), FIELD_FUNCTION_NAME);
          break;
        }
        default:
          throw new Error('mrcFunctionKind has unexpected value: ' + this.mrcFunctionKind)
      }
    }

    // Update input sockets for the arguments.
    for (let i = 0; i < this.mrcArgs.length; i++) {
      const argName = this.mrcArgs[i].name;
      let argInput = this.getInput('ARG' + i);
      const argField = this.getField('ARGNAME' + i);
      if (argInput && argField) {
        // Ensure argument name is up to date. No need to fire a change event.
        Blockly.Events.disable();
        try {
          argField.setValue(argName);
        } finally {
          Blockly.Events.enable();
        }
      } else {
        // Add new input.
        argInput = this.appendValueInput('ARG' + i)
            .setAlign(Blockly.inputs.Align.RIGHT)
            .appendField(argName, 'ARGNAME' + i);
      }
      if (this.mrcArgs[i].type) {
        argInput.setCheck(getAllowedTypesForSetCheck(this.mrcArgs[i].type));
      }
    }
    // Remove deleted inputs.
    for (let i = this.mrcArgs.length; this.getInput('ARG' + i); i++) {
      this.removeInput('ARG' + i);
    }
  },
  renameMethodCaller: function(this: CallPythonFunctionBlock, id: string, newName: string): void {
    // renameMethodCaller is called when a component, mechanism, event, or
    // method block in the same module is modified.
    switch (this.mrcFunctionKind) {
      case FunctionKind.INSTANCE_WITHIN:
        if (id === this.mrcMethodId) {
          this.setFieldValue(newName, FIELD_FUNCTION_NAME);
          // mrcActualFunctionName does not need to be updated because it is not used for INSTANCE_WITHIN.
        }
        break;
      case FunctionKind.INSTANCE_COMPONENT:
        if (id === this.mrcComponentId) {
          this.setFieldValue(newName, FIELD_COMPONENT_NAME);
        }
        if (this.mrcMechanismId) {
          if (id === this.mrcMechanismId) {
            this.setFieldValue(newName, FIELD_MECHANISM_NAME);
          }
        }
        break;
      case FunctionKind.INSTANCE_ROBOT:
        if (id === this.mrcMethodId) {
          this.setFieldValue(newName, FIELD_FUNCTION_NAME);
        }
        break;
      case FunctionKind.INSTANCE_MECHANISM:
        if (id === this.mrcMethodId) {
          this.setFieldValue(newName, FIELD_FUNCTION_NAME);
        } else if (id === this.mrcMechanismId) {
          this.setFieldValue(newName, FIELD_MECHANISM_NAME);
        }
        break;
      case FunctionKind.EVENT:
        if (id === this.mrcEventId) {
          this.setFieldValue(newName, FIELD_EVENT_NAME);
        }
        break;
    }
  },
  mutateMethodCaller: function(
      this: CallPythonFunctionBlock,
      methodOrEvent: storageModuleContent.Method | storageModuleContent.Event
  ): void {
    // mutateMethodCaller is called when the method or event definition block in the same module is modified.
    if (this.mrcFunctionKind === FunctionKind.EVENT) {
      const event = methodOrEvent as storageModuleContent.Event;
      this.mrcArgs = [];
      event.args.forEach((arg) => {
        this.mrcArgs.push({
          name: arg.name,
          type: arg.type,
        });
      });
    } else if (this.mrcFunctionKind === FunctionKind.INSTANCE_WITHIN) {
      const method = methodOrEvent as storageModuleContent.Method;
      this.mrcReturnType = method.returnType;
      this.mrcArgs = [];
      // We don't include the arg for the self argument because we don't need a socket for it.
      for (let i = 1; i < method.args.length; i++) {
        this.mrcArgs.push({
          name: method.args[i].name,
          type: method.args[i].type,
        });
      }
    }
    this.updateBlock_();
  },
  getComponents: function(this: CallPythonFunctionBlock): storageModuleContent.Component[] {
    // Get the list of components whose type matches this.mrcComponentClassName.
    const components: storageModuleContent.Component[] = [];
    const editor = Editor.getEditorForBlocklyWorkspace(this.workspace, true /* returnCurrentIfNotFound */);
    if (editor) {
      let componentsToConsider: storageModuleContent.Component[] = [];
      if (this.mrcMechanismId) {
        // Only consider components that belong to the mechanism.
        // this.mrcMechanismId is the mechanismId from the MechanismInRobot.
        // We need to get the MechanismInRobot with that id, then get the mechanism, and then get
        // the public components defined in that mechanism.
        for (const mechanismInRobot of editor.getMechanismsFromRobot()) {
          if (mechanismInRobot.mechanismId === this.mrcMechanismId) {
            for (const mechanism of editor.getMechanisms()) {
              if (mechanism.moduleId === mechanismInRobot.moduleId) {
                componentsToConsider = editor.getComponentsFromMechanism(mechanism);
                break;
              }
            }
            break;
          }
        }
      } else if (editor.getModuleType() === storageModule.ModuleType.MECHANISM) {
        // Only consider components (regular and private) in the current workspace.
        componentsToConsider = editor.getAllComponentsFromWorkspace();
      } else {
        // Only consider components in the robot.
        componentsToConsider = editor.getComponentsFromRobot();
      }
      componentsToConsider.forEach(component => {
        if (component.className === this.mrcComponentClassName) {
          components.push(component);
        }
      });
    }
    return components;
  },
  /**
   * mrcOnLoad is called for each CallPythonFunctionBlock when the blocks are loaded in the blockly
   * workspace.
   */
  mrcOnLoad: function(this: CallPythonFunctionBlock): void {
    this.mrcValidate();
  },
  /**
   * mrcValidate checks the block, updates it, and/or adds a warning balloon if necessary.
   * It is called from mrcOnLoad above and from Editor.makeCurrent.
   */
  mrcValidate: function(this: CallPythonFunctionBlock): void {
    const editor = Editor.getEditorForBlocklyWorkspace(this.workspace, true /* returnCurrentIfNotFound */);
    if (!editor) {
      return;
    }
    const warnings: string[] = [];

    // If this block is calling a component method, check whether the component
    // still exists and whether it has been changed.
    // If the component doesn't exist, put a visible warning on this block.
    // If the component has changed, update the block if possible or put a
    // visible warning on it.
    // If the component belongs to a mechanism, also check whether the mechanism
    // still exists and whether it has been changed.
    if (this.mrcFunctionKind === FunctionKind.INSTANCE_COMPONENT) {
      const componentNames: string[] = [];
      this.mrcMapComponentNameToId = {}
      this.getComponents().forEach(component => {
        componentNames.push(component.name);
        this.mrcMapComponentNameToId[component.name] = component.componentId;
      });
      let foundComponent = false;
      for (const componentName of componentNames) {
        const componentId = this.mrcMapComponentNameToId[componentName];
        if (componentId === this.mrcComponentId) {
          foundComponent = true;

          // Replace the text field for the component name with a dropdown where the user can choose
          // between different components of the same type. For example, they can easily switch from
          // a motor component name "left_motor" to a motor component named "right_motor".
          const titleInput = this.getInput(INPUT_TITLE)
          if (!titleInput) {
            throw new Error('Could not find the title input');
          }
          let indexOfComponentNameField = -1;
          for (let i = 0, field; (field = titleInput.fieldRow[i]); i++) {
            if (field.name === FIELD_COMPONENT_NAME) {
              indexOfComponentNameField = i;
              break;
            }
          }
          if (indexOfComponentNameField === -1) {
            throw new Error('Could not find the component name field');
          }
          titleInput.removeField(FIELD_COMPONENT_NAME);
          titleInput.insertFieldAt(indexOfComponentNameField,
              createFieldDropdown(componentNames), FIELD_COMPONENT_NAME);
          // TODO(lizlooney): If the current module is the robot or a mechanism, we need to update the
          // items in the dropdown if the user adds or removes a component.

          this.setFieldValue(componentName, FIELD_COMPONENT_NAME);

          // Since we found the component, we can break out of the loop.
          break;
        }
      }
      if (!foundComponent) {
        if (this.mrcMechanismId) {
          // Check whether the the component still exists, but is a private component in the mechanism.
          for (const mechanismInRobot of editor.getMechanismsFromRobot()) {
            if (mechanismInRobot.mechanismId === this.mrcMechanismId) {
              for (const mechanism of editor.getMechanisms()) {
                if (mechanism.moduleId === mechanismInRobot.moduleId) {
                  for (const privateComponent of editor.getPrivateComponentsFromMechanism(mechanism)) {
                    if (privateComponent.className === this.mrcComponentClassName &&
                        privateComponent.componentId === this.mrcComponentId) {
                      foundComponent = true;
                      warnings.push(
                          'This blocks calls a method on a private component in the ' +
                          mechanism.className + ' mechanism.'
                      );
                      break
                    }
                  }
                  break;
                }
                if (foundComponent) {
                  break;
                }
              }
              break;
            }
            if (foundComponent) {
              break;
            }
          }
        }
      }

      if (!foundComponent) {
        warnings.push('This block calls a method on a component that no longer exists.');
      }

      if (this.mrcMechanismId) {
        let foundMechanism = false;
        const mechanismsInRobot = editor.getMechanismsFromRobot();
        for (const mechanismInRobot of mechanismsInRobot) {
          if (mechanismInRobot.mechanismId === this.mrcMechanismId) {
            foundMechanism = true;

            // If the mechanism name has changed, we can handle that.
            if (this.getFieldValue(FIELD_MECHANISM_NAME) !== mechanismInRobot.name) {
              this.setFieldValue(mechanismInRobot.name, FIELD_MECHANISM_NAME);
            }
            break;
          }
        }
        if (!foundMechanism) {
          warnings.push(
              'This block calls a method on a component that belongs to a mechanism that no ' +
              'longer exists.');
        }
      }

      // TODO(lizlooney): Could the component's method have change or been deleted?
    }

    // If this block is calling a robot method, check whether the robot method
    // still exists and whether it has been changed.
    // If the robot method doesn't exist, put a visible warning on this block.
    // If the robot method has changed, update the block if possible or put a
    // visible warning on it.
    if (this.mrcFunctionKind === FunctionKind.INSTANCE_ROBOT) {
      if (editor.getModuleType() === storageModule.ModuleType.MECHANISM) {
        warnings.push('This block is not allowed to be used inside a mechanism.');
      } else {
        let foundRobotMethod = false;
        const robotMethods = editor.getMethodsFromRobot();
        for (const robotMethod of robotMethods) {
          if (robotMethod.methodId === this.mrcMethodId) {
            foundRobotMethod = true;
            if (this.mrcActualFunctionName !== robotMethod.pythonName) {
              this.mrcActualFunctionName = robotMethod.pythonName;
            }
            if (this.getFieldValue(FIELD_FUNCTION_NAME) !== robotMethod.visibleName) {
              this.setFieldValue(robotMethod.visibleName, FIELD_FUNCTION_NAME);
            }

            this.mrcReturnType = robotMethod.returnType;
            this.mrcArgs = [];
            // We don't include the arg for the self argument because we don't need a socket for it.
            for (let i = 1; i < robotMethod.args.length; i++) {
              this.mrcArgs.push({
                name: robotMethod.args[i].name,
                type: robotMethod.args[i].type,
              });
            }
            this.updateBlock_();

            // Since we found the robot method, we can break out of the loop.
            break;
          }
        }
        if (!foundRobotMethod) {
          warnings.push('This block calls a method that no longer exists.');
        }
      }
    }

    // If this block is calling a mechanism method, check whether the mechanism
    // still exists, whether it has been changed, whether the method still
    // exists, and whether the method has been changed.
    // If the mechanism doesn't exist, put a visible warning on this block.
    // If the mechanism has changed, update the block if possible or put a
    // visible warning on it.
    // If the method doesn't exist, put a visible warning on this block.
    // If the method has changed, update the block if possible or put a
    // visible warning on it.
    if (this.mrcFunctionKind === FunctionKind.INSTANCE_MECHANISM) {
      if (editor.getModuleType() === storageModule.ModuleType.MECHANISM) {
        warnings.push('This block is not allowed to be used inside a mechanism.');
      } else {
        let foundMechanism = false;
        const mechanismsInRobot = editor.getMechanismsFromRobot();
        for (const mechanismInRobot of mechanismsInRobot) {
          if (mechanismInRobot.mechanismId === this.mrcMechanismId) {
            foundMechanism = true;

            // If the mechanism name has changed, we can handle that.
            if (this.getFieldValue(FIELD_MECHANISM_NAME) !== mechanismInRobot.name) {
              this.setFieldValue(mechanismInRobot.name, FIELD_MECHANISM_NAME);
            }

            let foundMechanismMethod = false;
            const mechanism = editor.getMechanism(mechanismInRobot);
            const mechanismMethods: storageModuleContent.Method[] = mechanism
                ? editor.getMethodsFromMechanism(mechanism) : [];
            for (const mechanismMethod of mechanismMethods) {
              if (mechanismMethod.methodId === this.mrcMethodId) {
                foundMechanismMethod = true;
                if (this.mrcActualFunctionName !== mechanismMethod.pythonName) {
                  this.mrcActualFunctionName = mechanismMethod.pythonName;
                }
                if (this.getFieldValue(FIELD_FUNCTION_NAME) !== mechanismMethod.visibleName) {
                  this.setFieldValue(mechanismMethod.visibleName, FIELD_FUNCTION_NAME);
                }
                this.mrcReturnType = mechanismMethod.returnType;
                this.mrcArgs = [];
                // We don't include the arg for the self argument because we don't need a socket for it.
                for (let i = 1; i < mechanismMethod.args.length; i++) {
                  this.mrcArgs.push({
                    name: mechanismMethod.args[i].name,
                    type: mechanismMethod.args[i].type,
                  });
                }
                this.updateBlock_();

                // Since we found the mechanism method, we can break out of the loop.
                break;
              }
            }
            if (!foundMechanismMethod) {
              warnings.push('This block calls a method that no longer exists.');
            }

            // Since we found the mechanism, we can break out of the loop.
            break;
          }
        }
        if (!foundMechanism) {
          warnings.push('This block calls a method in a mechanism that no longer exists.');
        }
      }
    }

    if (warnings.length) {
      // Add a warnings to the block.
      const warningText = warnings.join('\n\n');
      this.setWarningText(warningText, WARNING_ID_FUNCTION_CHANGED);
      this.getIcon(Blockly.icons.IconType.WARNING)!.setBubbleVisible(true);
      this.bringToFront();
    } else {
      // Clear the existing warning on the block.
      this.setWarningText(null, WARNING_ID_FUNCTION_CHANGED);
    }
  },
  /**
   * mrcChangeIds is called when a module is copied so that the copy has different ids than the original.
   */
  mrcChangeIds: function (this: CallPythonFunctionBlock, oldIdToNewId: { [oldId: string]: string }): void {
    if (this.mrcMethodId && this.mrcMethodId in oldIdToNewId) {
      this.mrcMethodId = oldIdToNewId[this.mrcMethodId];
    }
    if (this.mrcComponentId && this.mrcComponentId in oldIdToNewId) {
      this.mrcComponentId = oldIdToNewId[this.mrcComponentId];
    }
    if (this.mrcEventId && this.mrcEventId in oldIdToNewId) {
      this.mrcEventId = oldIdToNewId[this.mrcEventId];
    }
    if (this.mrcMechanismId && this.mrcMechanismId in oldIdToNewId) {
      this.mrcMechanismId = oldIdToNewId[this.mrcMechanismId];
    }
  },
};

export function setup(): void {
  Blockly.Blocks[BLOCK_NAME] = CALL_PYTHON_FUNCTION;
}

export function pythonFromBlock(
    block: CallPythonFunctionBlock,
    generator: ExtendedPythonGenerator,
) {
  if (block.mrcImportModule) {
    generator.addImport(block.mrcImportModule);
  }
  let code = '';
  let needOpenParen = true;
  let delimiterBeforeArgs = '';
  let argStartIndex = 0;
  switch (block.mrcFunctionKind) {
    case FunctionKind.BUILT_IN: {
      const functionName = (block.mrcActualFunctionName)
          ? block.mrcActualFunctionName
          : block.getFieldValue(FIELD_FUNCTION_NAME);
      code = functionName;
      break;
    }
    case FunctionKind.MODULE: {
      const moduleName = block.getFieldValue(FIELD_MODULE_OR_CLASS_NAME);
      const functionName = (block.mrcActualFunctionName)
          ? block.mrcActualFunctionName
          : block.getFieldValue(FIELD_FUNCTION_NAME);
      code = moduleName + '.' + functionName;
      break;
    }
    case FunctionKind.STATIC: {
      const className = block.getFieldValue(FIELD_MODULE_OR_CLASS_NAME);
      const functionName = (block.mrcActualFunctionName)
          ? block.mrcActualFunctionName
          : block.getFieldValue(FIELD_FUNCTION_NAME);
      code = className + '.' + functionName;
      break;
    }
    case FunctionKind.CONSTRUCTOR: {
      const className = block.getFieldValue(FIELD_MODULE_OR_CLASS_NAME);
      code = className;
      break;
    }
    case FunctionKind.INSTANCE: {
      const selfValue = generator.valueToCode(block, 'ARG0', Order.MEMBER);
      const functionName = (block.mrcActualFunctionName)
          ? block.mrcActualFunctionName
          : block.getFieldValue(FIELD_FUNCTION_NAME);
      code = selfValue + '.' + functionName;
      argStartIndex = 1; // Skip the self argument.
      break;
    }
    case FunctionKind.INSTANCE_WITHIN: {
      const blocklyName = block.getFieldValue(FIELD_FUNCTION_NAME);
      const functionName = generator.getProcedureName(blocklyName);
      code = 'self.' + functionName;
      break;
    }
    case FunctionKind.EVENT: {
      const eventName = block.getFieldValue(FIELD_EVENT_NAME);
      code = 'self.fire_event("' + eventName + '"';
      needOpenParen = false;
      delimiterBeforeArgs = ', ';
      break;
    }
    case FunctionKind.INSTANCE_COMPONENT: {
      // Generate the correct code depending on the module type.
      switch (generator.getModuleType()) {
        case storageModule.ModuleType.ROBOT:
        case storageModule.ModuleType.MECHANISM:
          code = 'self.';
          break;
        case storageModule.ModuleType.OPMODE:
          code = 'self.robot.';
          break;
      }
      if (block.mrcMechanismId) {
        const mechanismName = block.getFieldValue(FIELD_MECHANISM_NAME);
        code += mechanismName + '.';
      }
      const componentName = block.getFieldValue(FIELD_COMPONENT_NAME);
      const functionName = block.mrcActualFunctionName
          ? block.mrcActualFunctionName
          : block.getFieldValue(FIELD_FUNCTION_NAME);
      code += componentName + '.' + functionName;
      break;
    }
    case FunctionKind.INSTANCE_ROBOT: {
      const functionName = block.mrcActualFunctionName
          ? block.mrcActualFunctionName
          : block.getFieldValue(FIELD_FUNCTION_NAME);
      code = 'self.robot.' + functionName;
      break;
    }
    case FunctionKind.INSTANCE_MECHANISM: {
      const mechanismName = block.getFieldValue(FIELD_MECHANISM_NAME);
      const functionName = block.mrcActualFunctionName
          ? block.mrcActualFunctionName
          : block.getFieldValue(FIELD_FUNCTION_NAME);
      // Generate the correct code depending on the module type.
      switch (generator.getModuleType()) {
        case storageModule.ModuleType.ROBOT:
          code = 'self.' + mechanismName;
          break;
        case storageModule.ModuleType.OPMODE:
          code = 'self.robot.' + mechanismName;
          break;
        case storageModule.ModuleType.MECHANISM:
          // The INSTANCE_MECHANISM version should not be used in a mechanism.
          // TODO(lizlooney): What if the user copies a block from an robot or opmode and pastes
          // it into a mechanism?
          break;
      }
      code += '.' + functionName;
      break;
    }
    default:
      throw new Error('mrcFunctionKind has unexpected value: ' + block.mrcFunctionKind)
  }
  if (needOpenParen) {
    code += '(';
  }
  const codeForArgs = generateCodeForArguments(block, generator, argStartIndex);
  if (codeForArgs) {
    code += delimiterBeforeArgs + codeForArgs;
  }
  code += ')';
  if (block.outputConnection) {
    return [code, Order.FUNCTION_CALL];
  } else {
    return code + '\n';
  }
};

function generateCodeForArguments(
    block: CallPythonFunctionBlock,
    generator: ExtendedPythonGenerator,
    startIndex: number) {
  let code = '';
  if (block.mrcArgs.length - startIndex === 1) {
    // If there is only one input, put it on the same line as the function name.
    code += generator.valueToCode(block, 'ARG' + startIndex, Order.NONE) || 'None';
  } else {
    let delimiter = '';
    for (let i = startIndex; i < block.mrcArgs.length; i++) {
      code += delimiter + '\n' + generator.INDENT + generator.INDENT;
      code += generator.valueToCode(block, 'ARG' + i, Order.NONE) || 'None';
      delimiter = ',';
    }
  }
  return code;
}

function getMethodCallers(workspace: Blockly.Workspace, id: string): Blockly.Block[] {
  return workspace.getBlocksByType(BLOCK_NAME).filter((block) => {
    const callPythonFunctionBlock = block as CallPythonFunctionBlock;
    return (
        callPythonFunctionBlock.mrcMethodId === id ||
        callPythonFunctionBlock.mrcComponentId === id ||
        callPythonFunctionBlock.mrcEventId === id ||
        callPythonFunctionBlock.mrcMechanismId === id);
  });
}

export function renameMethodCallers(workspace: Blockly.Workspace, id: string, newName: string): void {
  getMethodCallers(workspace, id).forEach(block => {
    (block as CallPythonFunctionBlock).renameMethodCaller(id, newName);
  });
}

export function mutateMethodCallers(
    workspace: Blockly.Workspace, id: string, methodOrEvent: storageModuleContent.Method | storageModuleContent.Event) {
  const oldRecordUndo = Blockly.Events.getRecordUndo();

  getMethodCallers(workspace, id).forEach(block => {
    const callBlock = block as CallPythonFunctionBlock;
    // Get the extra state before changing the call block.
    const oldExtraState = callBlock.saveExtraState();

    // Apply the changes.
    callBlock.mutateMethodCaller(methodOrEvent);

    // Get the extra state after changing the call block.
    const newExtraState = callBlock.saveExtraState();
    if (oldExtraState !== newExtraState) {
      // Fire a change event, but don't record it as an undoable action.
      Blockly.Events.setRecordUndo(false);
      Blockly.Events.fire(
        new (Blockly.Events.get(Blockly.Events.BLOCK_CHANGE))(
          callBlock,
          'mutation',
          null,
          oldExtraState,
          newExtraState,
        ),
      );
      Blockly.Events.setRecordUndo(oldRecordUndo);
    }
  });
}

// Functions used for creating blocks for the toolbox.

export function addBuiltInFunctionBlocks(
    functions: FunctionData[],
    contents: toolboxItems.ContentsType[]) {
  functions.forEach(functionData => {
    contents.push(createBuiltInMethodBlock(functionData));
  });
}

function createBuiltInMethodBlock(
    functionData: FunctionData): toolboxItems.Block  {
  const extraState: CallPythonFunctionExtraState = {
    functionKind: FunctionKind.BUILT_IN,
    returnType: functionData.returnType,
    args: [],
    tooltip: functionData.tooltip,
  };
  const fields: {[key: string]: any} = {};
  fields[FIELD_FUNCTION_NAME] = functionData.functionName;
  const inputs: {[key: string]: any} = {};
  processArgs(functionData.args, extraState, inputs, functionData.declaringClassName);
  return createBlock(extraState, fields, inputs);
}

function processArgs(
    args: ArgData[],
    extraState: CallPythonFunctionExtraState,
    inputs: {[key: string]: any},
    declaringClassName?: string) {
  for (let i = 0; i < args.length; i++) {
    let argName = args[i].name;
    if (i === 0 && argName === 'self' && declaringClassName) {
      argName = variable.getSelfArgName(declaringClassName);
    }
    extraState.args.push({
      name: argName,
      type: args[i].type,
    });
    // Check if we should plug a variable getter block into the argument input socket.
    const input = value.valueForFunctionArgInput(args[i].type, args[i].defaultValue);
    if (input) {
      inputs['ARG' + i] = input;
    }
  }
}

function createBlock(
    extraState: CallPythonFunctionExtraState,
    fields: {[key: string]: any},
    inputs: {[key: string]: any}): toolboxItems.Block  {
  let block = new toolboxItems.Block(BLOCK_NAME, extraState, fields, Object.keys(inputs).length ? inputs : null);
  if (extraState.returnType && extraState.returnType != RETURN_TYPE_NONE) {
    const varName = variable.varNameForType(extraState.returnType);
    if (varName) {
      block = variable.createVariableSetterBlock(varName, block);
    }
  }
  return block;
}

export function addModuleFunctionBlocks(
    moduleName: string,
    functions: FunctionData[],
    contents: toolboxItems.ContentsType[]) {
  functions.forEach(functionData => {
    const block = createModuleFunctionOrStaticMethodBlock(
        FunctionKind.MODULE, moduleName, moduleName, functionData);
    contents.push(block);
  });
}

export function addStaticMethodBlocks(
    importModule: string,
    functions: FunctionData[],
    contents: toolboxItems.ContentsType[]) {
  functions.forEach(functionData => {
    if (functionData.declaringClassName) {
      const block = createModuleFunctionOrStaticMethodBlock(
          FunctionKind.STATIC, importModule, functionData.declaringClassName, functionData);
      contents.push(block);
    }
  });
}

function createModuleFunctionOrStaticMethodBlock(
    functionKind: FunctionKind,
    importModule: string,
    moduleOrClassName: string,
    functionData: FunctionData): toolboxItems.Block {
  const extraState: CallPythonFunctionExtraState = {
    functionKind: functionKind,
    returnType: functionData.returnType,
    args: [],
    tooltip: functionData.tooltip,
    importModule: importModule,
  };
  const fields: {[key: string]: any} = {};
  fields[FIELD_MODULE_OR_CLASS_NAME] = moduleOrClassName;
  fields[FIELD_FUNCTION_NAME] = functionData.functionName;
  const inputs: {[key: string]: any} = {};
  processArgs(functionData.args, extraState, inputs, functionData.declaringClassName);
  return createBlock(extraState, fields, inputs);
}

export function addConstructorBlocks(
    importModule: string,
    functions: FunctionData[],
    contents: toolboxItems.ContentsType[]) {
  functions.forEach(functionData => {
    contents.push(createConstructorBlock(importModule, functionData));
  });
}

function createConstructorBlock(
    importModule: string,
    functionData: FunctionData): toolboxItems.Block {
  const extraState: CallPythonFunctionExtraState = {
    functionKind: FunctionKind.CONSTRUCTOR,
    returnType: functionData.returnType,
    args: [],
    tooltip: functionData.tooltip,
    importModule: importModule,
  };
  const fields: {[key: string]: any} = {};
  fields[FIELD_MODULE_OR_CLASS_NAME] = functionData.declaringClassName;
  const inputs: {[key: string]: any} = {};
  processArgs(functionData.args, extraState, inputs, functionData.declaringClassName);
  return createBlock(extraState, fields, inputs);
}

export function addInstanceMethodBlocks(
    functions: FunctionData[],
    contents: toolboxItems.ContentsType[]) {
  functions.forEach(functionData => {
    contents.push(createInstanceMethodBlock(functionData));
  });
}

function createInstanceMethodBlock(
    functionData: FunctionData): toolboxItems.Block {
  const extraState: CallPythonFunctionExtraState = {
    functionKind: FunctionKind.INSTANCE,
    returnType: functionData.returnType,
    args: [],
    tooltip: functionData.tooltip,
  };
  const fields: {[key: string]: any} = {};
  fields[FIELD_MODULE_OR_CLASS_NAME] = functionData.declaringClassName;
  fields[FIELD_FUNCTION_NAME] = functionData.functionName;
  const inputs: {[key: string]: any} = {};
  // We include the arg for the self argument for INSTANCE methods because we want a socket that
  // the user can plug the object into.
  processArgs(functionData.args, extraState, inputs, functionData.declaringClassName);
  return createBlock(extraState, fields, inputs);
}

export function addInstanceWithinBlocks(
    methods: storageModuleContent.Method[],
    contents: toolboxItems.ContentsType[]) {
  methods.forEach(method => {
    contents.push(createInstanceWithinBlock(method));
  });
}

function createInstanceWithinBlock(method: storageModuleContent.Method): toolboxItems.Block {
  const extraState: CallPythonFunctionExtraState = {
    functionKind: FunctionKind.INSTANCE_WITHIN,
    returnType: method.returnType,
    actualFunctionName: method.pythonName,
    args: [],
    methodId: method.methodId,
  };
  const fields: {[key: string]: any} = {};
  fields[FIELD_FUNCTION_NAME] = method.visibleName;
  const inputs: {[key: string]: any} = {};
  // Convert method.args from storageModuleContent.MethodArg[] to ArgData[].
  const args: ArgData[] = [];
  // We don't include the arg for the self argument because we don't need a socket for it.
  for (let i = 1; i < method.args.length; i++) {
    args.push({
      name: method.args[i].name,
      type: method.args[i].type,
      defaultValue: '',
    });
  }
  processArgs(args, extraState, inputs);
  return createBlock(extraState, fields, inputs);
}

export function getInstanceComponentBlocks(
    component: storageModuleContent.Component): toolboxItems.ContentsType[] {
  const contents: toolboxItems.ContentsType[] = [];

  const classData = getClassData(component.className);
  if (!classData) {
    throw new Error('Could not find classData for ' + component.className);
  }
  const functions = classData.instanceMethods;

  const componentClassData = getClassData('component.Component');
  if (!componentClassData) {
    throw new Error('Could not find classData for component.Component');
  }
  const componentFunctions = componentClassData.instanceMethods;

  for (const functionData of functions) {
    // Skip the functions that are also defined in componentFunctions.
    if (findSuperFunctionData(functionData, componentFunctions)) {
      continue;
    }
    const block = createInstanceComponentBlock(component, functionData);
    contents.push(block);
  }

  return contents;
}

export function getInstanceMechanismComponentBlocks(
    component: storageModuleContent.Component, mechanismInRobot: storageModuleContent.MechanismInRobot): toolboxItems.ContentsType[] {
  const contents: toolboxItems.ContentsType[] = [];

  const classData = getClassData(component.className);
  if (!classData) {
    throw new Error('Could not find classData for ' + component.className);
  }
  const functions = classData.instanceMethods;

  const componentClassData = getClassData('component.Component');
  if (!componentClassData) {
    throw new Error('Could not find classData for component.Component');
  }
  const componentFunctions = componentClassData.instanceMethods;

  for (const functionData of functions) {
    // Skip the functions that are also defined in componentFunctions.
    if (findSuperFunctionData(functionData, componentFunctions)) {
      continue;
    }
    const block = createInstanceMechanismComponentBlock(component, functionData, mechanismInRobot);
    contents.push(block);
  }

  return contents;
}

function createInstanceComponentBlock(
    component: storageModuleContent.Component, functionData: FunctionData): toolboxItems.Block {
  const extraState: CallPythonFunctionExtraState = {
    functionKind: FunctionKind.INSTANCE_COMPONENT,
    returnType: functionData.returnType,
    args: [],
    tooltip: functionData.tooltip,
    importModule: '',
    componentClassName: component.className,
    componentName: component.name,
    componentId: component.componentId,
  };
  const fields: {[key: string]: any} = {};
  fields[FIELD_COMPONENT_NAME] = component.name;
  fields[FIELD_FUNCTION_NAME] = functionData.functionName;
  const inputs: {[key: string]: any} = {};
  // For INSTANCE_COMPONENT functions, the 0 argument is 'self', but
  // self is represented by the FIELD_COMPONENT_NAME field.
  // We don't include the arg for the self argument because we don't need a socket for it.
  const argsWithoutSelf = functionData.args.slice(1);
  processArgs(argsWithoutSelf, extraState, inputs);
  return createBlock(extraState, fields, inputs);
}

function createInstanceMechanismComponentBlock(
    component: storageModuleContent.Component,
    functionData: FunctionData, 
    mechanismInRobot: storageModuleContent.MechanismInRobot): toolboxItems.Block {
  const extraState: CallPythonFunctionExtraState = {
    functionKind: FunctionKind.INSTANCE_COMPONENT,
    returnType: functionData.returnType,
    args: [],
    tooltip: functionData.tooltip,
    importModule: '',
    componentClassName: component.className,
    componentName: component.name,
    componentId: component.componentId,
    mechanismId: mechanismInRobot.mechanismId,
  };
  const fields: {[key: string]: any} = {};
  fields[FIELD_MECHANISM_NAME] = mechanismInRobot.name;
  fields[FIELD_COMPONENT_NAME] = component.name;
  fields[FIELD_FUNCTION_NAME] = functionData.functionName;
  const inputs: {[key: string]: any} = {};
  // For INSTANCE_COMPONENT functions, the 0 argument is 'self', but
  // self is represented by the FIELD_COMPONENT_NAME field.
  // We don't include the arg for the self argument because we don't need a socket for it.
  const argsWithoutSelf = functionData.args.slice(1);
  processArgs(argsWithoutSelf, extraState, inputs);
  return createBlock(extraState, fields, inputs);
}

export function addInstanceRobotBlocks(
    methods: storageModuleContent.Method[],
    contents: toolboxItems.ContentsType[]) {
  methods.forEach(method => {
    contents.push(createInstanceRobotBlock(method));
  });
}

function createInstanceRobotBlock(method: storageModuleContent.Method): toolboxItems.Block {
  const extraState: CallPythonFunctionExtraState = {
    functionKind: FunctionKind.INSTANCE_ROBOT,
    returnType: method.returnType,
    actualFunctionName: method.pythonName,
    args: [],
    methodId: method.methodId,
  };
  const fields: {[key: string]: any} = {};
  fields[FIELD_FUNCTION_NAME] = method.visibleName;
  const inputs: {[key: string]: any} = {};
  // Convert method.args from storageModuleContent.MethodArg[] to ArgData[].
  const args: ArgData[] = [];
  // We don't include the arg for the self argument because we don't need a socket for it.
  for (let i = 1; i < method.args.length; i++) {
    args.push({
      name: method.args[i].name,
      type: method.args[i].type,
      defaultValue: '',
    });
  }
  processArgs(args, extraState, inputs);
  return createBlock(extraState, fields, inputs);
}

export function addInstanceMechanismBlocks(
    mechanismInRobot: storageModuleContent.MechanismInRobot,
    methods: storageModuleContent.Method[],
    contents: toolboxItems.ContentsType[]) {
  methods.forEach(method => {
    contents.push(createInstanceMechanismBlock(mechanismInRobot, method));
  });
}

function createInstanceMechanismBlock(
    mechanismInRobot: storageModuleContent.MechanismInRobot,
    method: storageModuleContent.Method): toolboxItems.Block {
  const extraState: CallPythonFunctionExtraState = {
    functionKind: FunctionKind.INSTANCE_MECHANISM,
    returnType: method.returnType,
    actualFunctionName: method.pythonName,
    args: [],
    methodId: method.methodId,
    mechanismClassName: mechanismInRobot.className,
    mechanismId: mechanismInRobot.mechanismId,
  };
  const fields: {[key: string]: any} = {};
  fields[FIELD_MECHANISM_NAME] = mechanismInRobot.name;
  fields[FIELD_FUNCTION_NAME] = method.visibleName;
  const inputs: {[key: string]: any} = {};
  // Convert method.args from storageModuleContent.MethodArg[] to ArgData[].
  const args: ArgData[] = [];
  // For INSTANCE_MECHANISM functions, the 0 argument is 'self', but
  // self is represented by the FIELD_MECHANISM_NAME field.
  // We don't include the arg for the self argument because we don't need a socket for it.
  for (let i = 1; i < method.args.length; i++) {
    args.push({
      name: method.args[i].name,
      type: method.args[i].type,
      defaultValue: '',
    });
  }
  processArgs(args, extraState, inputs);
  return createBlock(extraState, fields, inputs);
}

export function addFireEventBlocks(
    events: storageModuleContent.Event[],
    contents: toolboxItems.ContentsType[]) {
  events.forEach(event => {
    contents.push(createFireEventBlock(event));
  });
}

function createFireEventBlock(event: storageModuleContent.Event): toolboxItems.Block {
  const extraState: CallPythonFunctionExtraState = {
    functionKind: FunctionKind.EVENT,
    returnType: RETURN_TYPE_NONE,
    args: [],
    eventId: event.eventId,
  };
  const fields: {[key: string]: any} = {};
  fields[FIELD_EVENT_NAME] = event.name;
  const inputs: {[key: string]: any} = {};
  // Convert event.args from storageModuleContent.MethodArg[] to ArgData[].
  const args: ArgData[] = [];
  event.args.forEach(methodArg => {
    args.push({
      name: methodArg.name,
      type: methodArg.type,
      defaultValue: '',
    });
  });
  processArgs(args, extraState, inputs);
  return createBlock(extraState, fields, inputs);
}<|MERGE_RESOLUTION|>--- conflicted
+++ resolved
@@ -317,12 +317,7 @@
     this.mrcMechanismId = extraState.mechanismId ? extraState.mechanismId : '';
     this.mrcComponentClassName = extraState.componentClassName ? extraState.componentClassName : '';
     this.mrcMechanismClassName = extraState.mechanismClassName ? extraState.mechanismClassName : '';
-<<<<<<< HEAD
-    // Initialize mrcMapComponentNameToId here. It will be filled during mrcOnLoad.
-=======
-    // Initialize mrcComponentNames and mrcMapComponentNameToId here. They will be filled during mrcValidate.
-    this.mrcComponentNames = [];
->>>>>>> 003199ab
+    // Initialize mrcMapComponentNameToId here. It will be filled during mrcValidate.
     this.mrcMapComponentNameToId = {};
     this.updateBlock_();
   },
