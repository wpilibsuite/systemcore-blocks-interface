--- conflicted
+++ resolved
@@ -34,7 +34,6 @@
 export const MODULE_NAME_BLOCKS_BASE_CLASSES = 'blocks_base_classes';
 
 export const CLASS_NAME_ROBOT_BASE = MODULE_NAME_BLOCKS_BASE_CLASSES + '.RobotBase';
-<<<<<<< HEAD
 export const ROBOT_METHOD_NAMES_NOT_OVERRIDEABLE: string[] = [
   'define_hardware',
   'fire_event',
@@ -42,8 +41,6 @@
   'unregister_event_handler',
 ];
 
-=======
->>>>>>> 3fe6f5c9
 export const CLASS_NAME_MECHANISM = MODULE_NAME_BLOCKS_BASE_CLASSES + '.Mechanism';
 export const MECHANISM_METHOD_NAMES_NOT_OVERRIDEABLE: string[] = [
   'fire_event',
@@ -51,15 +48,11 @@
   'unregister_event_handler',
 ];
 
-<<<<<<< HEAD
+// TODO(lizlooney): what about PeriodicOpMode and LinearOpMode?
 export const CLASS_NAME_OPMODE = MODULE_NAME_BLOCKS_BASE_CLASSES + '.OpMode';
 export const OPMODE_METHOD_NAMES_NOT_OVERRIDEABLE: string[] = [];
-=======
-// TODO(lizlooney): what about PeriodicOpMode and LinearOpMode?
-export const CLASS_NAME_OPMODE = MODULE_NAME_BLOCKS_BASE_CLASSES + '.OpMode';
 // TODO(lizlooney): Make sure to update the value of PERIODIC_METHOD_NAME when we update wpilib.
 export const PERIODIC_METHOD_NAME = 'loop';
->>>>>>> 3fe6f5c9
 
 export const robotPyData = generatedRobotPyData as PythonData;
 const externalSamplesData = generatedExternalSamplesData as PythonData
