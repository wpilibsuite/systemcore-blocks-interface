# SystemCore Blocks Interface
WARNING! This is not ready for use and is under heavy development of basic features

## Setup

1. Install VSCode and clone this repository
2. Install NodeJS
3. Open this project in vscode
4. In the vscode terminal, run ```npm install```
5. Once all dependencies have been installed, run ```npm run start```
6. Navigate to localhost:3000 in the browser to open the frontend
7. Make sure any python backends are running on your PC.

## Known Issues
1. Mechanisms aren't limited to init
2. Mechanisms aren't limited to only Robot or Mechanism class
<<<<<<< HEAD
3. There is no default Robot class
4. No way to specify whether an opmode is auto or teleop
5. Workspace can have blocks
6. No Robot workspace yet
7. No Mechanism workspace yet
8. Something weird is going on with currentModule getting unset. This was likely fixed by PR #45!
9. Since we renamed workspaces to projects, existing Workspaces are no longer supported. They can be deleted via the browser's Developer Tools - Application tab.
=======
3. No way to specify whether an opmode is auto or teleop
>>>>>>> a07823cb
<|MERGE_RESOLUTION|>--- conflicted
+++ resolved
@@ -14,14 +14,5 @@
 ## Known Issues
 1. Mechanisms aren't limited to init
 2. Mechanisms aren't limited to only Robot or Mechanism class
-<<<<<<< HEAD
-3. There is no default Robot class
-4. No way to specify whether an opmode is auto or teleop
-5. Workspace can have blocks
-6. No Robot workspace yet
-7. No Mechanism workspace yet
-8. Something weird is going on with currentModule getting unset. This was likely fixed by PR #45!
-9. Since we renamed workspaces to projects, existing Workspaces are no longer supported. They can be deleted via the browser's Developer Tools - Application tab.
-=======
 3. No way to specify whether an opmode is auto or teleop
->>>>>>> a07823cb
+4. Since we renamed workspaces to projects, existing Workspaces are no longer supported. They can be deleted via the browser's Developer Tools - Application tab.