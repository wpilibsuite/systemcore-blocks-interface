{
  "name": "system_core_blocks",
  "version": "0.1.0",
  "homepage": "/blocks",
  "private": true,
  "dependencies": {
    "@ant-design/icons": "^6.0.0",
    "@ant-design/v5-patch-for-react-19": "^1.0.3",
    "@blockly/theme-dark": "^8.0.1",
    "@blockly/theme-deuteranopia": "7.0.1",
    "@blockly/theme-highcontrast": "7.0.1",
    "@blockly/theme-tritanopia": "7.0.1",
    "@tailwindcss/postcss": "^4.1.11",
    "@types/react": "^19.1.8",
    "@types/react-dom": "^19.1.6",
    "antd": "^5.26.6",
    "blockly": "^12.2.0",
    "i18next": "^25.3.2",
    "i18next-http-backend": "^3.0.2",
    "jszip": "^3.10.1",
    "lucide-react": "^0.525.0",
    "re-resizable": "^6.11.2",
    "react": "^19.1.0",
    "react-dom": "^19.1.0",
    "react-i18next": "^15.6.0",
    "react-syntax-highlighter": "^15.6.1",
<<<<<<< HEAD
    "semver": "^7.7.2",
=======
    "typescript": "^5.9.2",
>>>>>>> ba2a4969
    "web-vitals": "^5.0.3"
  },
  "scripts": {
    "start": "vite",
    "build": "vite build",
    "test": "vitest",
    "gen": "node src/Blockly/gen.js",
    "dev": "vite",
    "tscheck": "npx tsc -b --noEmit"
  },
  "eslintConfig": {
    "extends": [
      "react-app",
      "react-app/jest"
    ]
  },
  "browserslist": {
    "production": [
      ">0.2%",
      "not dead",
      "not op_mini all"
    ],
    "development": [
      "last 1 chrome version",
      "last 1 firefox version",
      "last 1 safari version"
    ]
  },
  "devDependencies": {
    "@electrovir/oss-attribution-generator": "^2.0.0",
    "@shadcn/ui": "^0.0.4",
    "@types/node": "^24.0.15",
    "@types/react-syntax-highlighter": "^15.5.13",
    "@types/semver": "^7.7.0",
    "@vitejs/plugin-react": "^4.7.0",
    "autoprefixer": "^10.4.21",
    "playwright": "^1.54.1",
    "postcss": "^8.5.6",
    "tailwindcss": "^4.1.10",
    "typescript-strict-plugin": "^2.4.4",
    "vite": "^7.0.5",
    "vite-plugin-static-copy": "^3.1.1",
    "vite-tsconfig-paths": "^5.1.4",
    "vitest": "^3.0.5",
    "vitest-browser-react": "^1.0.0"
  }
}<|MERGE_RESOLUTION|>--- conflicted
+++ resolved
@@ -24,11 +24,8 @@
     "react-dom": "^19.1.0",
     "react-i18next": "^15.6.0",
     "react-syntax-highlighter": "^15.6.1",
-<<<<<<< HEAD
     "semver": "^7.7.2",
-=======
     "typescript": "^5.9.2",
->>>>>>> ba2a4969
     "web-vitals": "^5.0.3"
   },
   "scripts": {
